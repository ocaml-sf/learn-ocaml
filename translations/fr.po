--- conflicted
+++ resolved
@@ -933,16 +933,14 @@
 msgid "while testing your solution"
 msgstr "lors du test de la solution utilisateur"
 
-<<<<<<< HEAD
 #: src/grader/grading.ml:173,43--80
 msgid "while loading user dependencies"
 msgstr "lors du chargement des dépendances"
-=======
-#~ msgid "Failed to download archive. Please try again later!"
-#~ msgstr ""
-#~ "Le téléchargement de l'archive a échoué. Veuillez réessayer "
-#~ "ulterieurement!"
->>>>>>> 43a1d030
+
+msgid "Failed to download archive. Please try again later!"
+msgstr ""
+"Le téléchargement de l'archive a échoué. Veuillez réessayer "
+"ulterieurement!"
 
 #~ msgid "No description available."
 #~ msgstr "Aucune description."
