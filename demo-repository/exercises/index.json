<<<<<<< HEAD
{
  "learnocaml_version": "2",
  "groups": {
    "demo": {
      "title": "Demo exercise pack",
      "exercises": [
        "demo-mutation",
        "demo-style",
        "demo-tailrec"
      ]
    }
  }
}
=======
{ "learnocaml_version": "1",
  "groups":
  { "demo":
    { "title": "Demo exercise pack",
      "exercises": [ "demo", "demo2" ] } } }
>>>>>>> 33745c72
<|MERGE_RESOLUTION|>--- conflicted
+++ resolved
@@ -1,21 +1,5 @@
-<<<<<<< HEAD
-{
-  "learnocaml_version": "2",
-  "groups": {
-    "demo": {
-      "title": "Demo exercise pack",
-      "exercises": [
-        "demo-mutation",
-        "demo-style",
-        "demo-tailrec"
-      ]
-    }
-  }
-}
-=======
-{ "learnocaml_version": "1",
+{ "learnocaml_version": "2",
   "groups":
   { "demo":
     { "title": "Demo exercise pack",
-      "exercises": [ "demo", "demo2" ] } } }
->>>>>>> 33745c72
+      "exercises": [ "demo", "demo2" ] } } }