--- conflicted
+++ resolved
@@ -53,11 +53,7 @@
 FROM alpine:3.13 as program
 
 RUN apk update \
-<<<<<<< HEAD
-  && apk add ncurses-libs libev gmp dumb-init msmtp git \
-=======
   && apk add ncurses-libs libev dumb-init git openssl \
->>>>>>> 7c9132dc
   && addgroup learn-ocaml \
   && adduser learn-ocaml -DG learn-ocaml
 
