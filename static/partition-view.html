<!DOCTYPE html>
<html>
  <head>
    <meta charset="UTF-8">
    <meta name="viewport" content="width=device-width,initial-scale=1,minimum-scale=1,maximum-scale=1">
    <title>Learn OCaml by OCamlPro - Partition details</title>
    <link rel="stylesheet" href="/css/learnocaml_common.css">
    <link rel="stylesheet" href="/css/learnocaml_main.css">
    <link rel="stylesheet" href="/css/learnocaml_student_view.css">
    <link rel="stylesheet" href="/css/learnocaml_report.css">
    <script src="/js/ace/ace.js" type="text/javascript" charset="utf-8" defer></script>
    <!-- var editor = ace.edit("learnocaml-exo-editor-pane"); -->
    <!-- editor.setOptions({ fontFamily: 'Inconsolata', fontSize: "18px" }); -->
    <script language="JavaScript" src="/js/learnocaml-config.js"></script>
    <script language="JavaScript" src="/js/learnocaml-partition-view.js" defer></script>
  </head>
  <body>
    <!-- Should be kept untouched. -->
    <div style="display:none">
      <!-- (Weakly) preload images. -->
      <img src="/icons/tryocaml_loading_1.gif"><img src="/icons/tryocaml_loading_2.gif">
      <img src="/icons/tryocaml_loading_3.gif"><img src="/icons/tryocaml_loading_4.gif">
      <img src="/icons/tryocaml_loading_5.gif"><img src="/icons/tryocaml_loading_6.gif">
      <img src="/icons/tryocaml_loading_7.gif"><img src="/icons/tryocaml_loading_8.gif">
      <img src="/icons/tryocaml_loading_9.gif">
    </div>
    <!-- Three states: .initial, .loading and .loaded.
         Set to .loaded when initial loading finished.
         Set to .loading while loading, then to .loaded. -->
    <div id="learnocaml-exo-loading" class="loading-layer initial">
      <div id="chamo"><img id="chamo-img" src="/icons/tryocaml_loading_5.gif"></div>
      <div class="messages"><ul><li id="txt_loading">Loading student data</li></ul></div>
    </div>
    <script language="JavaScript">
      var n = Math.floor (Math.random () * 8.99) + 1;
      document.getElementById('chamo-img').src = learnocaml_config.baseUrl + '/icons/tryocaml_loading_' + n + '.gif';
    </script>
    <!-- Anything below could be recreated dynamically, but IDs must be kept. -->
    <div id="learnocaml-exo-toolbar">
      <div class="logo">
        <img src="/icons/logo_ocsf.svg">
        <span>Learn OCaml</span>
<<<<<<< HEAD
        <select id="learnocaml-select-student-info">
=======
        <select id="Hide tokens">
          <option value="anon">Hide PII<option>
>>>>>>> 126b9633
          <option value="nicknames">Show nicknames</option>
          <option value="tokens">Show tokens</option>
        </select>
      </div>
      <div id="learnocaml-token">
      </div>
      <div id="learnocaml-student-nickname">
      </div>
    </div>
    <div id="learnocaml-exo-tab-buttons">
      <button id="learnocaml-exo-button-details" class="front-tab" disabled="">
        Details
      </button>
      <button id="learnocaml-exo-button-list">Exercises</button>
      <button id="learnocaml-exo-button-answer">Answer</button>
    </div>
    <div id="learnocaml-exo-tabs">
      <div id="learnocaml-exo-tab-details" class="front-tab"></div>
      <div id="learnocaml-exo-tab-list"></div>
      <div id="learnocaml-exo-tab-answer">
        <div id="learnocaml-exo-answer-pane" class="pane"></div>
        <div id="learnocaml-exo-answer-toolbar" class="buttons">
        </div>
      </div>
    </div>
  </body>
</html><|MERGE_RESOLUTION|>--- conflicted
+++ resolved
@@ -40,12 +40,8 @@
       <div class="logo">
         <img src="/icons/logo_ocsf.svg">
         <span>Learn OCaml</span>
-<<<<<<< HEAD
         <select id="learnocaml-select-student-info">
-=======
-        <select id="Hide tokens">
           <option value="anon">Hide PII<option>
->>>>>>> 126b9633
           <option value="nicknames">Show nicknames</option>
           <option value="tokens">Show tokens</option>
         </select>
