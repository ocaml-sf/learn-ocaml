(library
 (name learnocaml_app_common)
 (wrapped false)
 (flags :standard -warn-error -9-27-32)
 (modules Learnocaml_local_storage
          Server_caller
          Learnocaml_common)
 (preprocess
  (per_module ((pps js_of_ocaml.ppx)
               Learnocaml_local_storage
               Server_caller)
              ((pps ppx_ocplib_i18n js_of_ocaml.ppx)
               Learnocaml_common)))
 (libraries
    ocplib-json-typed.browser
    js_of_ocaml
    js_of_ocaml.ppx
    js_of_ocaml.tyxml
    jsutils
    learnocaml_toplevel
    learnocaml_repository
    learnocaml_data
    learnocaml_api
    sha
    ocplib_i18n)
)

(executable
 (name learnocaml_index_main)
 (modes byte)
 (flags :standard -warn-error -6-9-27-33-39)
 (libraries ezjsonm
            ace
	    sha
            learnocaml_repository
            learnocaml_app_common
            learnocaml_toplevel
            js_of_ocaml.ppx
            ocplib_i18n)
 (modules Learnocaml_teacher_tab
          Learnocaml_index_main)
 (preprocess (pps ppx_ocplib_i18n js_of_ocaml.ppx))
 (js_of_ocaml
  (flags :standard +cstruct/cstruct.js)
  (javascript_files ../ace-lib/ace_bindings.js))
)

(executable
 (name learnocaml_exercise_main)
 (modes byte)
 (flags :standard -warn-error -9-27-33)
 (libraries ezjsonm
            grading_jsoo
            ace
	    sha
            learnocaml_repository
            learnocaml_app_common
            learnocaml_toplevel
            js_of_ocaml.ppx
            ocplib_i18n)
 (modules Learnocaml_exercise_main)
 (preprocess (pps ppx_ocplib_i18n js_of_ocaml.ppx))
 (js_of_ocaml
  (flags :standard +cstruct/cstruct.js)
  (javascript_files ../ace-lib/ace_bindings.js))
)

(executable
 (name learnocaml_playground_main)
 (modes byte)
 (flags :standard -warn-error -9-27-33)
 (libraries ezjsonm
            ace
	    sha
            learnocaml_repository
            learnocaml_app_common
            learnocaml_toplevel
            js_of_ocaml.ppx
            ocplib_i18n)
 (modules Learnocaml_playground_main)
 (preprocess (pps ppx_ocplib_i18n js_of_ocaml.ppx))
 (js_of_ocaml
  (flags :standard +cstruct/cstruct.js)
  (javascript_files ../ace-lib/ace_bindings.js))
)

(executable
 (name learnocaml_student_view)
 (modes byte)
 (flags :standard -warn-error -9-27-33)
 (libraries ezjsonm
            grading_jsoo
            ace
            learnocaml_repository
            learnocaml_app_common
            lwt_react
            js_of_ocaml.ppx
            ocplib_i18n)
 (modules Learnocaml_student_view)
 (preprocess (pps ppx_ocplib_i18n js_of_ocaml.ppx))
 (js_of_ocaml
  (flags :standard +cstruct/cstruct.js)
  (javascript_files ../ace-lib/ace_bindings.js))
)

(executable
<<<<<<< HEAD
 (name learnocaml_description)
 (modes byte)
 (flags :standard -warn-error -9-27-33)
 (libraries ezjsonm
            ace
            learnocaml_repository
            learnocaml_app_common
            js_of_ocaml.ppx
            ocplib_i18n)
 (modules Learnocaml_description)
=======
 (name learnocaml_partition_view)
 (modes byte)
 (flags :standard -warn-error -9-27-33)
 (libraries asak
	    ezjsonm
            grading_jsoo
            ace
            learnocaml_repository
            learnocaml_app_common
            lwt_react
            js_of_ocaml.ppx
            ocplib_i18n)
 (modules Learnocaml_partition_view)
>>>>>>> bbfc1b9c
 (preprocess (pps ppx_ocplib_i18n js_of_ocaml.ppx))
 (js_of_ocaml
  (flags :standard +cstruct/cstruct.js)
  (javascript_files ../ace-lib/ace_bindings.js))
)

<<<<<<< HEAD

=======
>>>>>>> bbfc1b9c
(install
 (section share)
 (files (learnocaml_index_main.bc.js as www/js/learnocaml-main.js)
        (learnocaml_exercise_main.bc.js as www/js/learnocaml-exercise.js)
<<<<<<< HEAD
	(learnocaml_playground_main.bc.js as www/js/learnocaml-playground.js)
        (learnocaml_student_view.bc.js as www/js/learnocaml-student-view.js)
        (learnocaml_description.bc.js as www/js/learnocaml-description.js))
)
=======
        (learnocaml_student_view.bc.js as www/js/learnocaml-student-view.js)
	(learnocaml_partition_view.bc.js as www/js/learnocaml-partition-view.js)
	(learnocaml_playground_main.bc.js as www/js/learnocaml-playground.js))
)
>>>>>>> bbfc1b9c
<|MERGE_RESOLUTION|>--- conflicted
+++ resolved
@@ -104,7 +104,6 @@
 )
 
 (executable
-<<<<<<< HEAD
  (name learnocaml_description)
  (modes byte)
  (flags :standard -warn-error -9-27-33)
@@ -115,7 +114,14 @@
             js_of_ocaml.ppx
             ocplib_i18n)
  (modules Learnocaml_description)
-=======
+ (preprocess (pps ppx_ocplib_i18n js_of_ocaml.ppx))
+ (js_of_ocaml
+  (flags :standard +cstruct/cstruct.js)
+  (javascript_files ../ace-lib/ace_bindings.js))
+)
+
+
+(executable
  (name learnocaml_partition_view)
  (modes byte)
  (flags :standard -warn-error -9-27-33)
@@ -129,29 +135,18 @@
             js_of_ocaml.ppx
             ocplib_i18n)
  (modules Learnocaml_partition_view)
->>>>>>> bbfc1b9c
  (preprocess (pps ppx_ocplib_i18n js_of_ocaml.ppx))
  (js_of_ocaml
   (flags :standard +cstruct/cstruct.js)
   (javascript_files ../ace-lib/ace_bindings.js))
 )
 
-<<<<<<< HEAD
-
-=======
->>>>>>> bbfc1b9c
 (install
  (section share)
  (files (learnocaml_index_main.bc.js as www/js/learnocaml-main.js)
         (learnocaml_exercise_main.bc.js as www/js/learnocaml-exercise.js)
-<<<<<<< HEAD
-	(learnocaml_playground_main.bc.js as www/js/learnocaml-playground.js)
         (learnocaml_student_view.bc.js as www/js/learnocaml-student-view.js)
-        (learnocaml_description.bc.js as www/js/learnocaml-description.js))
+        (learnocaml_description.bc.js as www/js/learnocaml-description.js)
+        (learnocaml_partition_view.bc.js as www/js/learnocaml-partition-view.js)
+        (learnocaml_playground_main.bc.js as www/js/learnocaml-playground.js))
 )
-=======
-        (learnocaml_student_view.bc.js as www/js/learnocaml-student-view.js)
-	(learnocaml_partition_view.bc.js as www/js/learnocaml-partition-view.js)
-	(learnocaml_playground_main.bc.js as www/js/learnocaml-playground.js))
-)
->>>>>>> bbfc1b9c
