--- conflicted
+++ resolved
@@ -21,11 +21,8 @@
     learnocaml_repository
     learnocaml_data
     learnocaml_api
-<<<<<<< HEAD
+    sha
     grading_jsoo
-=======
-    sha
->>>>>>> 7f3ce568
     ocplib_i18n)
 )
 
