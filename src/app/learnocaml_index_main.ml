--- conflicted
+++ resolved
@@ -87,10 +87,7 @@
 let (exercise_sort_signal: exercise_ordering React.signal), set_exercise_sort =
   React.S.create By_category
 
-<<<<<<< HEAD
-let (expand_state: string list React.signal), set_expand_state =
-  React.S.create [] 
-=======
+
 let (expand_state_signal: string list React.signal), set_expand_state =
   React.S.create []
 
@@ -117,7 +114,6 @@
   @@ substitute ~rex:(regexp "-a") ~subst:(fun _ -> "&")
   @@ substitute ~rex:(regexp "-c") ~subst:(fun _ -> ",")
   @@ str
->>>>>>> b823014c
 
 (* Update the expand list in fragment to fit the URL *)
 let rec update_expand ?value fragment =
@@ -160,13 +156,8 @@
 let update_fragment key value =
   let fragment = Js_utils.parse_fragment () in
   let filtered_fragment =
-<<<<<<< HEAD
-    if (key = "expand") then
-      let v = (Uri.pct_encode (Learnocaml_common.encode value)) in
-=======
     if key = "expand" then
       let v = (Uri.pct_encode (encode value)) in
->>>>>>> b823014c
       update_expand ~value:v fragment
     else
       update_sort value fragment
