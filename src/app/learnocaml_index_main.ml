(* This file is part of Learn-OCaml.
 *
 * Copyright (C) 2019 OCaml Software Foundation.
 * Copyright (C) 2016-2018 OCamlPro.
 *
 * Learn-OCaml is distributed under the terms of the MIT license. See the
 * included LICENSE file for details. *)

open Js_utils
open Lwt
open Learnocaml_data
open Learnocaml_common
<<<<<<< HEAD
open Editor_lib
module StringMap = Map.Make (String)


let exercises_tab _ _ () =
  show_loading ~id:"learnocaml-main-loading"
    Tyxml_js.Html5.[ ul [ li [ pcdata [%i"Loading exercises"] ] ] ] ;
=======

module H = Tyxml_js.Html5

module El = struct
  (** Defines the static elements that should be present from index.html *)

  let id s = s, find_component s

  let loading_id, loading = id "learnocaml-main-loading"

  let content_id, content = id "learnocaml-main-content"

  let toolbar_id, toolbar = id "learnocaml-main-toolbar"

  let menu_id, menu = id "learnocaml-main-panel"

  let nickname_field_id, nickname_field = id "learnocaml-nickname"

  let version_id, version = id "learnocaml-version"

  let tab_buttons_container_id, tab_buttons_container =
    id "learnocaml-tab-buttons-container"

  let sync_buttons_id, sync_buttons = id "learnocaml-sync-buttons"

  let show_panel_id, show_panel = id "learnocaml-show-panel"

  let hide_panel_id, hide_panel = id "learnocaml-hide-panel"

  module Login_overlay = struct
    let login_overlay_id, login_overlay = id "login-overlay"
    let input_nick_id, input_nick = id "login-nickname-input"
    let input_secret_id, input_secret = id "login-secret-input"
    let button_new_id, button_new = id "login-new-button"
    let input_tok_id, input_tok = id "login-token-input"
    let button_connect_id, button_connect = id "login-connect-button"
    let nickname_field_id, nickname_field = id "learnocaml-nickname"
  end

  module Dyn = struct
    (** Elements that are dynamically created (ids only) *)
    let exercise_list_id = "learnocaml-main-exercise-list"
    let tryocaml_id = "learnocaml-main-tryocaml"
    let lesson_id = "learnocaml-main-lesson"
    let toplevel_id = "learnocaml-main-toplevel"
  end
end

let show_loading msg = show_loading ~id:El.loading_id H.[ul [li [pcdata msg]]]

let exercises_tab token _ _ () =
  show_loading [%i"Loading exercises"] @@ fun () ->
>>>>>>> 18f0ddcb
  Lwt_js.sleep 0.5 >>= fun () ->
  retrieve (Learnocaml_api.Exercise_index token)
  >>= fun (index, deadlines) ->
  let format_exercise_list all_exercise_states =
    let rec format_contents lvl acc contents =
      let open Tyxml_js.Html5 in
      match contents with
      | Exercise.Index.Exercises exercises ->
          List.fold_left
            (fun acc (exercise_id, meta_opt) ->
              match meta_opt with None -> acc | Some meta ->
              let {Exercise.Meta.kind; title; short_description; stars; _ } =
                meta
              in
              let pct_init =
                match SMap.find exercise_id all_exercise_states with
                | exception Not_found -> None
                | { Answer.grade ; _ } -> grade in
              let pct_signal, pct_signal_set = React.S.create pct_init in
              Learnocaml_local_storage.(listener
                                          (exercise_state exercise_id)) :=
                Some (function
<<<<<<< HEAD
                    | Some { Learnocaml_exercise_state.grade } ->
                       pct_signal_set grade
=======
                    | Some { Answer.grade ; _ } -> pct_signal_set grade
>>>>>>> 18f0ddcb
                    | None -> pct_signal_set None) ;
              let pct_text_signal =
                React.S.map
                  (function
                    | None -> "--"
                    | Some 0 -> "0%"
                    | Some pct -> string_of_int pct ^ "%")
                  pct_signal in
              let time_left = match List.assoc_opt exercise_id deadlines with
                | None -> ""
                | Some 0. -> [%i"Exercise closed"]
                | Some f -> Printf.sprintf [%if"Time left: %s"]
                              (string_of_seconds (int_of_float f))
              in
              let status_classes_signal =
                React.S.map
                  (function
                    | None -> [ "stats" ]
                    | Some 0 -> [ "stats" ; "failure" ]
                    | Some pct when  pct >= 100 -> [ "stats" ; "success" ]
                    | Some _ -> [ "stats" ; "partial" ])
                  pct_signal in
<<<<<<< HEAD
              a ~a:[ a_href ("exercise.html#id=" ^ exercise_id ^
                               "&action=open") ;
=======
              a ~a:[ a_href ("/exercises/" ^ Url.urlencode exercise_id ^ "/") ;
>>>>>>> 18f0ddcb
                     a_class [ "exercise" ] ] [
                div ~a:[ a_class [ "descr" ] ] (
                  h1 [ pcdata title ] ::
                  begin match short_description with
                    | None -> []
                    | Some text -> [ pcdata text ]
                  end
                );
                div ~a:[ a_class [ "time-left" ] ] [H.pcdata time_left];
                div ~a:[ Tyxml_js.R.Html5.a_class status_classes_signal ] [
                  stars_div stars;
                  div ~a:[ a_class [ "length" ] ] [
                    match kind with
                    | Exercise.Meta.Project -> pcdata [%i"project"]
                    | Exercise.Meta.Problem -> pcdata [%i"problem"]
                    | Exercise.Meta.Exercise -> pcdata [%i"exercise"] ] ;
                  div ~a:[ a_class [ "score" ] ] [
                    Tyxml_js.R.Html5.pcdata pct_text_signal
                  ]
                ] ] ::
              acc)
<<<<<<< HEAD
            exercises acc
      | Groups groups ->
         let h = match lvl with 1 -> h1 | 2 -> h2 | _ -> h3 in
          StringMap.fold
            (fun _ { group_title ; group_contents } acc ->
=======
            acc exercises
      | Exercise.Index.Groups groups ->
          let h = match lvl with 1 -> h1 | 2 -> h2 | _ -> h3 in
          List.fold_left
            (fun acc (_, Exercise.Index.{ title ; contents }) ->
>>>>>>> 18f0ddcb
               format_contents (succ lvl)
                 (h ~a:[ a_class [ "pack" ] ] [ pcdata title ] :: acc)
                 contents)
            acc groups in
    List.rev (format_contents 1 [] index) in
  let list_div =
<<<<<<< HEAD
    Tyxml_js.Html5.(div ~a:
                      [ Tyxml_js.Html5.a_id "learnocaml-main-exercise-list" ])
      (format_exercise_list
         Learnocaml_local_storage.(retrieve all_exercise_states)) in
  Manip.appendChild content_div list_div ;
  hide_loading ~id:"learnocaml-main-loading" () ;
 Lwt.return list_div;;


let init () =
  Learnocaml_local_storage.(store (index_state "index"))
  {Learnocaml_exercise_state.exos = StringMap.empty; mtime = gettimeofday ()};;

let delete_button_handler exercise_id =
  (fun _ ->
     begin
       let messages = Tyxml_js.Html5.ul [] in
       let aborted, abort_message =
         let t, u = Lwt.task () in
         let btn_no = Tyxml_js.Html5.(button [ pcdata [%i"No"] ]) in
         Manip.Ev.onclick btn_no ( fun _ ->
             hide_loading ~id:"learnocaml-main-loading" () ; true) ;
         let btn_yes = Tyxml_js.Html5.(button [ pcdata [%i"Yes"] ]) in
         Manip.Ev.onclick btn_yes (fun _ ->
             remove_exo exercise_id;
             Dom_html.window##.location##reload ; true) ;
         let div =
           Tyxml_js.Html5.(div ~a: [ a_class [ "dialog" ] ]
                             [ pcdata [%i"Are you sure you want \
                                          to delete this exercise?\n"] ;
                               btn_yes ;
                               pcdata " " ;
                               btn_no ]) in
         Manip.SetCss.opacity div (Some "0") ;
         t, div in
       Manip.replaceChildren messages
         Tyxml_js.Html5.[ li [ pcdata "" ] ] ;
       show_loading ~id:"learnocaml-main-loading" [ abort_message ] ;
       Manip.SetCss.opacity abort_message (Some "1") ;
     end ;
  true) ;;

let rec editor_tab _ _ () =
  Learnocaml_local_storage.init ();
  let pct_init = None in
    let pct_signal, pct_signal_set = React.S.create pct_init in
              Learnocaml_local_storage.(listener (index_state "index")) :=
                Some (fun _-> pct_signal_set None) ;
  let () =
    match Learnocaml_local_storage.(retrieve (index_state "index")) with
    | exception Not_found -> init ()
    | _ -> () in
    Server_caller.fetch_editor_index () >>= fun index ->
    show_loading ~id:"learnocaml-main-loading"
      Tyxml_js.Html5.[ ul [ li [ pcdata [%i"Loading editor"]]]] ;
    Lwt_js.sleep 0.5 >>= fun () ->
    let content_div = find_component "learnocaml-main-content" in
    let format_exercise_list all_exercise_states =
      let rec format_contents lvl acc contents =
        let open Tyxml_js.Html5 in
        match contents with
        | Learnocaml_exercises exercises ->
           StringMap.fold
             (fun exercise_id { exercise_kind ;
                                exercise_title ;
                                exercise_short_description ;
                                exercise_stars } acc ->
              let pct_init =None in
              let pct_signal, pct_signal_set = React.S.create pct_init in
              Learnocaml_local_storage.(listener (editor_state exercise_id)) :=
                Some (fun _-> pct_signal_set None) ;
              let status_classes_signal =
                React.S.map
                  (function
                   | None -> [ "stats" ]
                   | Some 0 -> [ "stats" ; "failure" ]
                   | Some pct when pct >= 100 -> [ "stats" ; "success" ]
                   | Some _ -> [ "stats" ; "partial" ])
                  pct_signal in
              div ~a:[a_id "toolbar"; a_class ["button"]] [
                  (div ~a:[a_id "button_delete"] [
                       let button = button ~a:[a_id exercise_id]
                                      [img ~src:"icons/icon_cleanup_dark.svg"
                                         ~alt:"" () ; pcdata "" ] in
                       Manip.Ev.onclick button
                         (delete_button_handler exercise_id) ;button
                  ] );
                  (div ~a:[a_id "button_download"] [
                       let button = button ~a:[a_id exercise_id]
                                      [img ~src:"icons/icon_download_dark.svg"
                                         ~alt:"" () ; pcdata "" ] in
                       Manip.Ev.onclick button
                         (fun _ ->
                           let name = exercise_id ^ ".json" in
                           let content =
                             Learnocaml_local_storage.(retrieve
                             (editor_state exercise_id)) in
                           let json =
                       Json_repr_browser.Json_encoding.construct
                         Learnocaml_exercise_state.editor_state_enc
                         content in
                           let contents =
                             (Js._JSON##stringify json) in
                           Learnocaml_common.fake_download ~name ~contents;
                           true) ;button
                ] )] ::
                a ~a:[ a_href ("editor.html#id="^exercise_id^"&action=open") ;
                     a_class [ "exercise" ] ] [
                    div ~a:[ a_class [ "descr" ] ] [
                        h1 [ pcdata exercise_title ] ;
                        p [ match exercise_short_description with
                            | None -> pcdata [%i"No description available."]
                            | Some text -> pcdata text ] ;
                      ] ;
                    div ~a:[ Tyxml_js.R.Html5.a_class status_classes_signal ] [
                        div ~a:[ a_class [ "stars" ] ] [
                            let num = 5 * int_of_float (exercise_stars *. 2.) in
                            let num = max (min num 40) 0 in
                            let alt =
                              Format.asprintf "difficulty: %d / 40" num in
                            let src =
                              Format.asprintf "icons/stars_%02d.svg" num in
                            img ~alt ~src ()
                          ] ;
                        div ~a:[ a_class [ "length" ] ] [
                            match exercise_kind with
                            | Project -> pcdata "editor project"
                            | Problem -> pcdata "editor problem"
                            | Learnocaml_exercise ->
                               pcdata "editor exercise" ] ;
                      ];
                  ] ::
                  acc)
             exercises acc
        | Groups groups ->
           let h = match lvl with 1 -> h1 | 2 -> h2 | _ -> h3 in
           StringMap.fold
             (fun _ { group_title ; group_contents } acc ->
               format_contents (succ lvl)
                 (h ~a:[ a_class [ "pack" ] ] [ pcdata group_title ] :: acc)
                 group_contents)
             groups acc in
      let open Tyxml_js.Html5 in
      let restore_bar = a ~a:[ a_onclick (fun _ ->
         let _ = begin
             Learnocaml_common.fake_upload () >>= fun (_, contents) ->
             let open Learnocaml_exercise_state in
             let save_file =
               Json_repr_browser.Json_encoding.destruct
                 Learnocaml_exercise_state.editor_state_enc
                 (Js._JSON##(parse contents)) in
             let messages = Tyxml_js.Html5.ul [] in
             if idUnique save_file.metadata.id &&
                  titleUnique save_file.metadata.titre then
               begin
                 Learnocaml_local_storage.(store
                 (editor_state save_file.metadata.id) save_file);
                store_in_index save_file.metadata;
                Dom_html.window##.location##reload;
                Lwt.return_unit
               end
             else
               begin
                 let aborted, abort_message =
                   let t, u = Lwt.task () in
                   let btn_ok = Tyxml_js.Html5.(button [ pcdata [%i"OK"] ]) in
                   Manip.Ev.onclick btn_ok (fun _ -> hide_loading
                                            ~id:"learnocaml-main-loading" () ;
                                            true) ;

                   let div =
                     Tyxml_js.Html5.(div ~a: [ a_class [ "dialog" ] ]
                                       [ pcdata [%i"Identifier and/or title \
                                                    not unique\n"] ;
                                         btn_ok
                     ]) in
                   Manip.SetCss.opacity div (Some "0") ;
                   t, div in
                 Manip.replaceChildren messages
                   Tyxml_js.Html5.[ li [ pcdata "" ] ] ;
                 show_loading ~id:"learnocaml-main-loading" [ abort_message ] ;
                 Manip.SetCss.opacity abort_message (Some "1");
                 Lwt.return_unit
               end;
             Lwt.return ();
           end in ();
            true); a_class [ "exercise"] ]
                     [ div ~a:[ a_class [ "descr" ] ] [
                           h1 [ pcdata [%i"Import an exercise"] ];
                           p [pcdata [%i"Import a new exercise \
                                         from a json file"]]]] in
      List.rev (format_contents 1
                  [a ~a:[ a_href "new_exercise.html#&action=open";
                                          a_class [ "exercise" ] ] [
                                       div ~a:[ a_class [ "descr" ] ] [
                                           h1 [ pcdata [%i"New exercise"] ];
                                           p [pcdata [%i"Create \
                                                         a new exercise"]]]];
                                   restore_bar] index) in
    let list_div =
      Tyxml_js.Html5.(div ~a:
                        [ Tyxml_js.Html5.a_id "learnocaml-main-exercise-list" ])
        (format_exercise_list
           Learnocaml_local_storage.(retrieve all_exercise_states)) in
    Manip.appendChild content_div list_div ;
    hide_loading ~id:"learnocaml-main-loading" () ;
    Lwt.return list_div;;
=======
    match format_exercise_list
            Learnocaml_local_storage.(retrieve all_exercise_states)
    with
    | [] -> H.div [H.pcdata [%i"No open exercises at the moment"]]
    | l -> H.div ~a:[H.a_id El.Dyn.exercise_list_id] l
  in
    Manip.appendChild El.content list_div;
    Lwt.return list_div

let playground_tab _ _ () =
  show_loading [%i"Loading playground"] @@ fun () ->
  Lwt_js.sleep 0.5 >>= fun () ->
  retrieve (Learnocaml_api.Playground_index ())
  >>= fun index ->
  let list_div =
    let format_contents (id, pmeta) =
      let open Tyxml_js.Html5 in
      let title = pmeta.Playground.Meta.title in
      let short_description = pmeta.Playground.Meta.short_description in
      a ~a:[ a_href ("/playground/" ^ Url.urlencode id ^ "/") ;
             a_class [ "exercise" ] ] [
          div ~a:[ a_class [ "descr" ] ] (
              h1 [ pcdata title ] ::
                begin match short_description with
                | None -> []
                | Some text -> [ pcdata text ]
                end
            );
        ]
    in
    List.map format_contents index in
  let list_div = H.div ~a:[H.a_id El.Dyn.exercise_list_id] list_div in
  Manip.appendChild El.content list_div;
  Lwt.return list_div
>>>>>>> 18f0ddcb

let lessons_tab select (arg, set_arg, _delete_arg) () =
  show_loading [%i"Loading lessons"] @@ fun () ->
  Lwt_js.sleep 0.5 >>= fun () ->
  retrieve (Learnocaml_api.Lesson_index ()) >>= fun index ->
  let navigation_div =
    Tyxml_js.Html5.(div ~a: [ a_class [ "navigation" ] ] []) in
  let main_div =
    Tyxml_js.Html5.(div ~a: [ a_class [ "toplevel-pane" ] ] []) in
  let options =
    List.map
      (fun (lesson_id, lesson_title) ->
         lesson_id,
         Tyxml_js.Html5.
           (option ~a: [ a_value lesson_id ] (pcdata lesson_title)))
      index in
  let prev_and_next id =
    let rec loop = function
      | [] -> assert false
      | [ _ ] (* assumes single id *) -> None, None
      | (one, _) :: (two, _) :: _ when id = one -> None, Some two
      | (one, _) :: (two, _) :: [] when id = two -> Some one, None
      | (one, _) :: (two, _) :: (three, _) :: _ when id = two ->
         Some one, Some three
      |  _ :: rest -> loop rest
    in loop index in
  let selector =
    Tyxml_js.Html5.(select (snd (List.split options))) in
  let prev_button_state = button_state () in
  let next_button_state = button_state () in
  let load_lesson ~loading () =
    let selector = Tyxml_js.To_dom.of_select selector in
    let id = Js.to_string selector##.value in
    retrieve ~ignore:Lesson.{title=""; steps=[]}
      (Learnocaml_api.Lesson id) >>= fun { Lesson.steps; _ } ->
    Manip.removeChildren main_div ;
    (if loading then show_loading [%i"Running OCaml examples"]
     else fun f -> f ()) @@ fun () ->
    let toplevel_buttons_group = button_group () in
    disable_button_group toplevel_buttons_group (* enabled after init *) ;
    toplevel_launch ~display_welcome:false main_div
      Learnocaml_local_storage.toplevel_history
      (fun () -> Lwt.async select) toplevel_buttons_group ("lesson-" ^ id)
    >>= fun top ->
    Lwt_list.iter_s
      (fun { Lesson.step_title ; step_phrases } ->
         Learnocaml_toplevel.print_html top ("<h3>" ^ step_title ^ "</h3>") ;
         let do_phrase = function
           | Lesson.Text text ->
               Learnocaml_toplevel.print_html top text ;
               Lwt.return ()
           | Lesson.Code code ->
               Learnocaml_toplevel.execute_phrase top code >>= fun _ ->
               Lwt.return () in
         Lwt_list.iter_s do_phrase step_phrases >>= fun () ->
         Lwt.return ()
      )
      steps >>= fun () ->
    set_arg "lesson" id ;
    begin match prev_and_next id with
      | None, None ->
          disable_button prev_button_state ;
          disable_button next_button_state
      | Some _, None ->
          enable_button prev_button_state ;
          disable_button next_button_state
      | None, Some _ ->
          disable_button prev_button_state ;
          enable_button next_button_state
      | Some _, Some _ ->
          enable_button prev_button_state ;
          enable_button next_button_state
    end ;
    Lwt.return () in
  let group = button_group () in
  begin button
      ~group ~state: prev_button_state ~container: navigation_div
      ~theme: "black" ~icon: "left" [%i"Prev"] @@ fun () ->
    let selector = Tyxml_js.To_dom.of_select selector in
    let id = Js.to_string selector##.value in
    match prev_and_next id with
    | Some prev, _ ->
        let option = Tyxml_js.To_dom.of_option (List.assoc prev options) in
        option##.selected := Js._true ;
        load_lesson ~loading: true ()
    | _ -> Lwt.return ()
  end ;
  Manip.appendChild navigation_div selector ;
  disable_with_button_group (Tyxml_js.To_dom.of_select selector) group ;
  (Tyxml_js.To_dom.of_select selector)##.onchange :=
    Dom_html.handler
      (fun _ -> Lwt.async (load_lesson ~loading: true) ; Js._true) ;
  begin button
      ~group ~state: next_button_state ~container: navigation_div
      ~theme: "black" ~icon: "right" [%i"Next"] @@ fun () ->
    let selector = Tyxml_js.To_dom.of_select selector in
    let id = Js.to_string selector##.value in
    match prev_and_next id with
    | _, Some next ->
        let option = Tyxml_js.To_dom.of_option (List.assoc next options) in
        option##.selected := Js._true ;
        load_lesson ~loading: true ()
    | _ -> Lwt.return ()
  end ;
  let lesson_div =
    Tyxml_js.Html5.(div ~a: [ a_id El.Dyn.lesson_id ])
      [ navigation_div ; main_div ] in
  Manip.appendChild El.content lesson_div ;
  begin try
      let id = match arg "lesson" with
        | id -> id
        | exception Not_found ->
           (match index with
            | [] -> raise Not_found
            | (id, _) :: _ -> id) in
      let option = Tyxml_js.To_dom.of_option (List.assoc id options) in
      option##.selected := Js._true ;
      load_lesson ~loading: false ()
    with Not_found -> failwith "lesson not found"
  end >>= fun () ->
<<<<<<< HEAD
  hide_loading ~id:"learnocaml-main-loading" () ;
  Lwt.return lesson_div ;;

=======
  Lwt.return lesson_div
>>>>>>> 18f0ddcb

let tryocaml_tab select (arg, set_arg, _delete_arg) () =
  let open Tutorial in
  let navigation_div =
    Tyxml_js.Html5.(div ~a: [ a_class [ "navigation" ] ] []) in
  let step_title_container =
    Tyxml_js.Html5.h3 [] in
  let step_title =
    Tyxml_js.Html5.span [] in
  let step_items_container =
    Tyxml_js.Html5.div [] in
  let step_div =
    Tyxml_js.Html5.(div ~a: [ a_class [ "step-pane" ] ]
                      [ step_title_container ;
                        step_items_container ]) in
  let toplevel_div =
    Tyxml_js.Html5.(div ~a: [ a_class [ "toplevel-pane" ] ] []) in
  let buttons_div =
    Tyxml_js.Html5.(div ~a: [ a_class [ "buttons" ] ] []) in
  let tutorial_div =
    Tyxml_js.Html5.(div ~a: [ a_id El.Dyn.tryocaml_id ])
      [ navigation_div ; step_div ; toplevel_div ; buttons_div ] in
  let toplevel_buttons_group = button_group () in
  disable_button_group toplevel_buttons_group (* enabled after init *) ;
  let toplevel_launch =
    let on_disable () = Manip.addClass step_div "disabled" in
    let on_enable () = Manip.removeClass step_div "disabled" in
    toplevel_launch ~on_disable ~on_enable toplevel_div
      Learnocaml_local_storage.toplevel_history
      (fun () -> Lwt.async select) toplevel_buttons_group "tryocaml"
  in
  show_loading [%i"Loading tutorials"] @@ fun () ->
  Lwt_js.sleep 0.5 >>= fun () ->
  Manip.appendChild El.content tutorial_div ;
  retrieve ~ignore:[] (Learnocaml_api.Tutorial_index ()) >>= fun index ->
  let index =
    List.flatten @@ List.fold_left
      (fun acc (_, { Index.series_tutorials; _ }) ->
         series_tutorials :: acc)
      [] index in
  let options =
    List.map
      (fun { Tutorial.Index.name; title } ->
         name,
         H.option ~a: [ H.a_value name ]
           (H.pcdata (extract_text_from_rich_text title)))
      index in
  let selector =
    Tyxml_js.Html5.(select (snd (List.split options))) in
  let dom_selector =
    Tyxml_js.To_dom.of_select selector in
  let prev_and_next id =
    let rec loop = function
      | [] -> assert false
      | [ _ ] (* assumes single id *) -> None, None
      | { Tutorial.Index.name = one ; _ } ::
        { Tutorial.Index.name = two ; _ } :: _ when id = one -> None, Some two
      | { Tutorial.Index.name = one ; _ } ::
        { Tutorial.Index.name = two ; _ } :: [] when id = two -> Some one, None
      | { Tutorial.Index.name = one ; _ } ::
        { Tutorial.Index.name = two ; _ } ::
        { Tutorial.Index.name = three ; _} :: _ when id = two ->
          Some one, Some three
      |  _ :: rest -> loop rest
    in loop index in
  let current_tutorial_name = ref @@
    match arg "tutorial" with
    | exception Not_found -> (List.hd index).Tutorial.Index.name
    | tutorial_name -> tutorial_name in
  let current_step_id = ref @@
    match int_of_string (arg "step") with
    | exception _ -> 0
    | step_id -> step_id in
  let prev_button_state = button_state () in
  let next_button_state = button_state () in
  let prev_step_button_state = button_state () in
  let next_step_button_state = button_state () in
  let load_tutorial tutorial_name step_id () =
    retrieve ~ignore:{Tutorial.title = []; steps = []}
      (Learnocaml_api.Tutorial tutorial_name) >>= fun { Tutorial.steps; _ } ->
    set_arg "tutorial" tutorial_name ;
    set_arg "step" (string_of_int step_id) ;
    let prev, next = prev_and_next tutorial_name in
    begin match prev with
      | None -> disable_button prev_button_state
      | Some _ -> enable_button prev_button_state
    end ;
    begin match next with
      | None -> disable_button next_button_state
      | Some _ -> enable_button next_button_state
    end ;
    let option =
      Tyxml_js.To_dom.of_option (List.assoc tutorial_name options) in
    option##.selected := Js._true ;
    let step = try
        List.nth steps step_id
      with _ -> failwith "unknown step" in
    if step_id = 0 then
      disable_button prev_step_button_state
    else
      enable_button prev_step_button_state ;
    if step_id = List.length steps - 1 then
      disable_button next_step_button_state
    else
      enable_button next_step_button_state ;
    current_tutorial_name := tutorial_name ;
    current_step_id := step_id ;
    Manip.replaceChildren step_title
      (render_rich_text step.step_title) ;
    let items =
      let on_runnable_clicked code =
        Lwt.async @@ fun () ->
        toplevel_launch >>= fun top ->
        if button_group_disabled toplevel_buttons_group then
          Lwt.return ()
        else
          disabling_button_group toplevel_buttons_group
            (fun () ->
               Learnocaml_toplevel.execute_phrase top code >>= fun _ ->
               Lwt.return ()) in
      let rec render_phrases phrases =
        List.map
          (function
            | Paragraph text ->
                Tyxml_js.Html5.p
                  (render_rich_text ~on_runnable_clicked text)
            | Code_block { code ; runnable } ->
                let elt = Tyxml_js.Html.pre [ Tyxml_js.Html.pcdata code ] in
                if runnable then begin
                  Manip.addClass elt "runnable" ;
                  Manip.Ev.onclick elt
                    (fun _ -> on_runnable_clicked code ; true)
                end ;
                elt
            | Enum items ->
                Tyxml_js.Html5.ul
                  (List.map (fun phrases ->
                       Tyxml_js.Html5.li (render_phrases phrases))
                      items))
          phrases in
      render_phrases step.step_contents in
    Manip.replaceChildren step_items_container items ;
    toplevel_launch >>= fun top ->
    Learnocaml_toplevel.scroll top ;
    Lwt.return () in
  begin button
      ~group: toplevel_buttons_group
      ~state: prev_button_state ~container: navigation_div
      ~theme: "black" ~icon: "left" [%i"Prev"] @@ fun () ->
    match prev_and_next !current_tutorial_name with
    | Some prev, _ ->
        load_tutorial prev 0 ()
    | _ -> Lwt.return ()
  end ;
  Manip.appendChild navigation_div selector ;
  disable_with_button_group (Tyxml_js.To_dom.of_select selector)
    toplevel_buttons_group ;
  dom_selector##.onchange :=
    Dom_html.handler (fun _ ->
        let id = Js.to_string (dom_selector##.value) in
        Lwt.async (load_tutorial id 0) ;
        Js._true) ;
  begin button
      ~group: toplevel_buttons_group
      ~state: next_button_state ~container: navigation_div
      ~theme: "black" ~icon: "right" [%i"Next"] @@ fun () ->
    match prev_and_next !current_tutorial_name with
    | _, Some next ->load_tutorial next 0 ()
    | _ -> Lwt.return ()
  end ;
  begin button
      ~group: toplevel_buttons_group
      ~state: prev_step_button_state ~container: step_title_container
      ~theme: "black" ~icon: "left" "" @@ fun () ->
    load_tutorial !current_tutorial_name (!current_step_id - 1) ()
  end ;
  Manip.appendChild step_title_container step_title ;
  begin button
      ~group: toplevel_buttons_group
      ~state: next_step_button_state ~container: step_title_container
      ~theme: "black" ~icon: "right" "" @@ fun () ->
    load_tutorial !current_tutorial_name (!current_step_id + 1) ()
  end ;
  load_tutorial !current_tutorial_name !current_step_id () >>= fun () ->
<<<<<<< HEAD
  begin button
      ~container: buttons_div ~theme: "dark"
      ~group: toplevel_buttons_group ~icon: "cleanup" [%i"Clear"] @@ fun () ->
    toplevel_launch >>= fun top ->
    Learnocaml_toplevel.clear top ;
    Lwt.return ()
  end ;
  begin button
      ~container: buttons_div ~theme: "dark"
      ~icon:"reload" [%i"Reset"] @@ fun () ->
    toplevel_launch >>= fun top ->
    disabling_button_group toplevel_buttons_group
      (fun () -> Learnocaml_toplevel.reset top)
  end ;
  begin button
      ~container: buttons_div ~theme: "dark"
      ~group: toplevel_buttons_group ~icon: "run" [%i"Eval phrase"] @@ fun () ->
    toplevel_launch >>= fun top ->
    Learnocaml_toplevel.execute top ;
    Lwt.return ()
  end ;
  toplevel_launch >>= fun _ ->
  hide_loading ~id:"learnocaml-main-loading" () ;
  Lwt.return tutorial_div;;
=======
  toplevel_launch >>= fun top ->
  let toplevel_button =
    button ~container: buttons_div ~theme: "dark" ~group:toplevel_buttons_group ?state:None in
  init_toplevel_pane toplevel_launch top toplevel_buttons_group toplevel_button ;
  Lwt.return tutorial_div
>>>>>>> 18f0ddcb

let toplevel_tab select _ () =
  let container =
    Tyxml_js.Html5.(div ~a: [ a_class [ "toplevel-pane" ] ]) [] in
  let buttons_div =
    Tyxml_js.Html5.(div ~a: [ a_class [ "buttons" ] ]) [] in
  let div =
    Tyxml_js.Html5.(div ~a: [ a_id El.Dyn.toplevel_id ])
      [ container ; buttons_div ] in
  show_loading [%i"Launching OCaml"] @@ fun () ->
  let toplevel_buttons_group = button_group () in
  disable_button_group toplevel_buttons_group (* enabled after init *) ;
<<<<<<< HEAD
  Learnocaml_toplevel.create
    ~on_disable_input: (fun _ -> disable_button_group toplevel_buttons_group)
    ~on_enable_input: (fun _ -> enable_button_group toplevel_buttons_group)
    ~history ~timeout_prompt ~flood_prompt
    ~container
    () >>= fun top ->
  Manip.appendChild content_div div ;
  let button = button ~container: buttons_div ~theme: "dark" in
  begin button
      ~group: toplevel_buttons_group ~icon: "cleanup" [%i"Clear"] @@ fun () ->
    Learnocaml_toplevel.clear top ;
    Lwt.return ()
  end ;
  begin button
          ~icon:"reload" [%i"Reset"] @@
          fun () -> disabling_button_group toplevel_buttons_group
                      (fun () -> Learnocaml_toplevel.reset top)
  end ;
  begin button
      ~group: toplevel_buttons_group ~icon: "run" [%i"Eval phrase"] @@ fun () ->
    Learnocaml_toplevel.execute top ;
    Lwt.return ()
  end ;
  hide_loading ~id:"learnocaml-main-loading" () ;
  Lwt.return div;;
=======
  toplevel_launch container
    Learnocaml_local_storage.toplevel_history
    (fun _ -> Lwt.async select) toplevel_buttons_group "toplevel"
  >>= fun top ->
  Manip.appendChild El.content div ;
  let button = button ~container: buttons_div ~theme: "dark" ?group:None ?state:None in
  init_toplevel_pane (Lwt.return top) top toplevel_buttons_group button ;
  Lwt.return div
>>>>>>> 18f0ddcb

let teacher_tab token a b () =
  show_loading [%i"Loading student info"] @@ fun () ->
  Learnocaml_teacher_tab.teacher_tab token a b () >>= fun div ->
  Lwt.return div

let get_stored_token () =
  Learnocaml_local_storage.(retrieve sync_token)

let sync () = sync (get_stored_token ())

let token_disp_div token =
  H.input ~a: [
    H.a_input_type `Text;
    H.a_size 17;
    H.a_style "font-size: 110%; font-weight: bold;";
    H.a_class ["learnocaml_token"];
    H.a_readonly ();
    H.a_value (Token.to_string token);
  ] ()

let show_token_dialog token =
  ext_alert ~title:[%i"Your Learn-OCaml token"] [
    H.p [H.pcdata [%i"Your token is displayed below. It identifies you and \
                      allows to share your workspace between devices."]];
    H.p [H.pcdata [%i"Please write it down."]];
    H.div ~a:[H.a_style "text-align: center;"] [token_disp_div token];
  ]

let init_token_dialog () =
  let open El.Login_overlay in
  Manip.SetCss.display login_overlay "block";
  let get_token, got_token = Lwt.task () in
  let create_token () =
    let nickname = String.trim (Manip.value input_nick) in
    if Token.check nickname || String.length nickname < 2 then
      (Manip.SetCss.borderColor input_nick "#f44";
       Lwt.return_none)
    else
      let secret = Sha.sha512 (String.trim (Manip.value input_secret)) in
      retrieve (Learnocaml_api.Nonce ())
      >>= fun nonce ->
      let secret = Sha.sha512 (nonce ^ secret) in
      (Learnocaml_local_storage.(store nickname) nickname;
       retrieve
         (Learnocaml_api.Create_token (secret, None, Some nickname))
       >>= fun token ->
       Learnocaml_local_storage.(store sync_token) token;
       show_token_dialog token;
       Lwt.return_some (token, nickname))
  in
  let rec login_token () =
    let input = input_tok in
    match Token.parse (Manip.value input) with
    | exception (Failure _) ->
        Manip.SetCss.borderColor input "#f44";
        Lwt.return_none
    | token ->
        Server_caller.request (Learnocaml_api.Fetch_save token) >>= function
        | Ok save ->
            set_state_from_save_file ~token save;
            Lwt.return_some (token, save.Save.nickname)
        | Error (`Not_found _) ->
            alert ~title:[%i"TOKEN NOT FOUND"]
              [%i"The entered token couldn't be recognised."];
            Lwt.return_none
        | Error e ->
            lwt_alert ~title:[%i"REQUEST ERROR"] [
              H.p [H.pcdata [%i"Could not retrieve data from server"]];
              H.code [H.pcdata (Server_caller.string_of_error e)];
            ] ~buttons:[
              [%i"Retry"], (fun () -> login_token ());
              [%i"Cancel"], (fun () -> Lwt.return_none);
            ]
  in
  let handler f t = fun _ ->
    Lwt.async (fun () ->
        f () >|= function
        | Some token -> Lwt.wakeup got_token token
        | None -> ());
    t
  in
  Manip.Ev.onclick button_new (handler create_token false);
  Manip.Ev.onreturn input_nick (handler create_token ());
  Manip.Ev.onclick button_connect (handler login_token false);
  Manip.Ev.onreturn input_tok (handler login_token ());
  get_token >|= fun (token, nickname) ->
  (Tyxml_js.To_dom.of_input nickname_field)##.value := Js.string nickname;
  Manip.SetCss.display login_overlay "none";
  token

let init_sync_token button_state =
  catch
    (fun () ->
       begin try
           Lwt.return Learnocaml_local_storage.(retrieve sync_token)
<<<<<<< HEAD
         with Not_found ->
           Lwt_request.get ~headers: [] ~url: "/sync/gimme"
             ~args: [] >>= fun token ->
           let token = Js.string token in
           let json = Js._JSON##(parse token) in
           let token =
             Json_repr_browser.Json_encoding.destruct token_format json in
           Learnocaml_local_storage.(store sync_token) token ;
           Lwt.return token
=======
         with Not_found -> init_token_dialog ()
>>>>>>> 18f0ddcb
       end >>= fun token ->
       enable_button button_state ;
<<<<<<< HEAD
       Lwt.return ())
    (fun _ -> Lwt.return ())

let set_state_from_save_file {
    Learnocaml_sync.all_index_states;
    all_editor_states;
    all_exercise_states ;
    all_toplevel_histories ;
    all_exercise_toplevel_histories
  } =
  Learnocaml_local_storage.(store all_index_states)
    all_index_states ;
  Learnocaml_local_storage.(store all_editor_states)
    all_editor_states ;
  Learnocaml_local_storage.(store all_exercise_states)
    all_exercise_states ;
  Learnocaml_local_storage.(store all_toplevel_histories)
    all_toplevel_histories ;
  Learnocaml_local_storage.(store all_exercise_toplevel_histories)
    all_exercise_toplevel_histories

let get_state_as_save_file () =
  {Learnocaml_sync.all_index_states =
     Learnocaml_local_storage.(retrieve all_index_states);
    Learnocaml_sync.all_editor_states =
      Learnocaml_local_storage.(retrieve all_editor_states) ;

    Learnocaml_sync.all_exercise_states =
      Learnocaml_local_storage.(retrieve all_exercise_states) ;
    all_toplevel_histories =
      Learnocaml_local_storage.(retrieve all_toplevel_histories) ;
    all_exercise_toplevel_histories =
      Learnocaml_local_storage.(retrieve all_exercise_toplevel_histories) }

let sync () =
  let token =
    let id = "learnocaml-save-token-field" in
    let input = find_component id in
    let input = Tyxml_js.To_dom.of_input input in
    Js.to_string input ##. value in
  let req = Server_caller.fetch_save_file ~token in
  let local_save_file = get_state_as_save_file () in
  req >>= fun server_save_file ->
  Learnocaml_local_storage.(store sync_token) token ;
  let save_file = Learnocaml_sync.sync local_save_file server_save_file in
  set_state_from_save_file save_file ;
  Server_caller.upload_save_file ~token save_file

let () =
  Lwt.async_exception_hook := begin function
    | Failure message -> fatal message
    | Server_caller.Cannot_fetch message -> fatal message
    | exn -> fatal (Printexc.to_string exn)
  end ;
  (match Js_utils.get_lang() with
   | Some l -> Ocplib_i18n.set_lang l
   | None -> ());
  Lwt.async @@ fun () ->
=======
       Lwt.return (Some token))
    (fun _ -> Lwt.return None)

class type learnocaml_config = object
  method enableTryocaml: bool Js.optdef_prop
  method enableLessons: bool Js.optdef_prop
  method enableExercises: bool Js.optdef_prop
  method enableToplevel: bool Js.optdef_prop
  method enablePlayground: bool Js.optdef_prop
  method txtLoginWelcome: Js.js_string Js.t Js.optdef_prop
  method txtNickname: Js.js_string Js.t Js.optdef_prop
end

let config : learnocaml_config Js.t = Js.Unsafe.js_expr "learnocaml_config"

let set_string_translations () =
  let configured v s = Js.Optdef.case v (fun () -> s) Js.to_string in
>>>>>>> 18f0ddcb
  let translations = [
    "txt_connected_as",
    [%i"Connected as"];
    "txt_choose_activity",
    [%i"Activities"];
    "txt_login_welcome", configured config##.txtLoginWelcome
      [%i"Welcome to Learn OCaml"];
    "txt_first_connection", [%i"First connection"];
    "txt_first_connection_dialog", [%i"Choose a nickname"];
    "txt_first_connection_secret", [%i"Secret"];
    "txt_login_new", [%i"Create new token"];
    "txt_returning", [%i"Returning user"];
    "txt_returning_dialog", [%i"Enter your token"];
    "txt_login_returning",  [%i"Connect"];
  ] in
<<<<<<< HEAD
  Translate.set_string_translations translations;
=======
  List.iter
    (fun (id, text) ->
       Manip.setInnerHtml (find_component id) text)
    translations;
  let placeholder_translations = [
    El.nickname_field, configured config##.txtNickname
      [%i"Nickname"];
    El.Login_overlay.input_nick, configured config##.txtNickname
      [%i"Nickname"];
  ] in
  List.iter
    (fun (el, text) ->
       (Tyxml_js.To_dom.of_input el)##.placeholder := Js.string text)
    placeholder_translations


let () =
  Lwt.async_exception_hook := begin fun e ->
    Firebug.console##log (Js.string
                            (Printexc.to_string e ^
                             if Printexc.backtrace_status () then
                               Printexc.get_backtrace ()
                             else ""));
    match e with
    | Lwt.Canceled -> ()
    | Failure message -> fatal message
    | Server_caller.Cannot_fetch message -> fatal message
    | exn -> fatal (Printexc.to_string exn)
  end ;
  (match Js_utils.get_lang() with Some l -> Ocplib_i18n.set_lang l | None -> ());
  Lwt.async @@ fun () ->
  set_string_translations ();
  Dom_html.document##.title :=
    Js.string ("Learn OCaml" ^ " v."^Learnocaml_api.version);
  Manip.setInnerText El.version ("v."^Learnocaml_api.version);
>>>>>>> 18f0ddcb
  Learnocaml_local_storage.init () ;
  let sync_button_state = button_state () in
  disable_button sync_button_state ;
  let menu_hidden = ref true in
  let no_tab_selected () =
    Manip.removeChildren El.content ;
    let div =
      Tyxml_js.Html5.(div ~a: [ a_class [ "placeholder" ] ])
        Tyxml_js.Html5.[ div [ pcdata [%i"Choose an activity."] ]] in
    Manip.removeChildren El.content ;
    Manip.appendChild El.content div ;
    delete_arg "activity"
  in
  let init_tabs token =
    let get_opt o = Js.Optdef.get o (fun () -> false) in
    let tabs =
      (if get_opt config##.enableTryocaml
       then [ "tryocaml", ([%i"Try OCaml"], tryocaml_tab) ] else []) @
      (if get_opt config##.enableLessons
       then [ "lessons", ([%i"Lessons"], lessons_tab) ] else []) @
      (match token, get_opt config##.enableExercises with
       | Some token, true -> [ "exercises", ([%i"Exercises"], exercises_tab token) ]
       | _ -> []) @
      (if get_opt config##.enableToplevel
       then [ "toplevel", ([%i"Toplevel"], toplevel_tab) ] else []) @
        (if get_opt config##.enablePlayground
       then [ "playground", ([%i"Playground"], playground_tab) ] else []) @
      (match token with
       | Some t when Token.is_teacher t ->
           [ "teacher", ([%i"Teach"], teacher_tab t) ]
       | _ -> [])
    in
    let container = El.tab_buttons_container in
    let current_btn = ref None in
    let current_args = ref (ref []) in
    let select_thread = ref None in
    Manip.removeChildren container ;
    List.map
      (fun (id, (name, callback)) ->
         let btn = Tyxml_js.Html5.(button [ pcdata name]) in
         let div = ref None in
         let args = ref [] in
         let rec select () =
           let th () =
             Lwt.pause () >>= fun () ->
             begin match !current_btn with
               | None -> ()
               | Some btn -> Manip.removeClass btn "active"
             end ;
             Manip.removeChildren El.content ;
             List.iter (fun (n, _) -> delete_arg n) !(!current_args) ;
             begin match !div with
               | Some div ->
                   List.iter (fun (n, v) -> set_arg n v) !args ;
                   Manip.appendChild El.content div ;
                   Lwt.return_unit
               | None ->
                   let arg name =
                     arg name in
                   let set_arg name value =
                     args := set_assoc name value !args ;
                     set_arg name value in
                   let delete_arg name =
                     args := delete_assoc name !args ;
                     delete_arg name in
                   callback select (arg, set_arg, delete_arg) () >>= fun fresh ->
                   div := Some fresh ;
                   Lwt.return_unit
             end >>= fun () ->
             set_arg "activity" id ;
             Manip.addClass btn "active" ;
             menu_hidden := true ;
             Manip.addClass El.menu "hidden" ;
             current_btn := Some btn ;
             current_args := args ;
             Lwt.return_unit
           in
           (match !select_thread with None -> () | Some th -> Lwt.cancel th);
           Lwt.finalize (fun () ->
               let th = th () in
               select_thread := Some th;
               th)
             (fun () -> select_thread := None; Lwt.return_unit)
         in
         Manip.Ev.onclick btn
           (fun _ -> Lwt.async select ; true) ;
         Manip.appendChild container btn ;
         id, (name, select))
      tabs
  in
  let download_save () =
    let name = "learnocaml-main.json" in
    let contents =
      let json =
        Json_repr_browser.Json_encoding.construct
          Save.enc
          (get_state_as_save_file ~include_reports:true ()) in
      Js._JSON##(stringify json) in
    Learnocaml_common.fake_download ~name ~contents ;
    Lwt.return ()
  in
  let import_save () =
    Learnocaml_common.fake_upload () >>= fun (_, contents) ->
    let save_file =
      Json_repr_browser.Json_encoding.destruct
        Save.enc
        (Js._JSON##(parse contents)) in
    let token = try Some (get_stored_token ()) with Not_found -> None in
    set_state_from_save_file ?token save_file ;
    (Tyxml_js.To_dom.of_input El.nickname_field)##.value :=
      Js.string save_file.Save.nickname;
    let _tabs = init_tabs token in
    no_tab_selected ();
    Lwt.return ()
  in
  let logout_dialog () =
    Server_caller.request
      (Learnocaml_api.Update_save
         (get_stored_token (), get_state_as_save_file ()))
    >|= (function
        | Ok _ ->
            [%i"Be sure to write down your token before logging out:"]
        | Error _ ->
            [%i"WARNING: the data could not be synchronised with the server. \
                Logging out will lose your local changes, be sure you exported \
                a backup."])
    >|= fun s ->
    confirm ~title:[%i"Logout"] ~ok_label:[%i"Logout"]
      [H.p [H.pcdata s];
       H.div ~a:[H.a_style "text-align: center;"]
         [token_disp_div (get_stored_token ())]]
      (fun () ->
         Lwt.async @@ fun () ->
         Learnocaml_local_storage.clear ();
         reload ();
         Lwt.return_unit)
  in
  List.iter (fun (text, icon, f) ->
      button ~container:El.sync_buttons ~theme:"white" ~icon text f)
    [
      [%i"Show token"], "token", (fun () ->
          show_token_dialog (get_stored_token ());
          Lwt.return_unit);
      [%i"Sync workspace"], "sync", (fun () ->
          catch_with_alert @@ fun () ->
          sync () >>= fun _ -> Lwt.return_unit);
      [%i"Export to file"], "download", download_save;
      [%i"Import"], "upload", import_save;
      [%i"Logout"], "logout",
      (fun () -> Lwt.async logout_dialog; Lwt.return_unit);
    ];
  begin button
      ~container:El.toolbar
      ~theme:"white" ~icon: "menu" [%i"Menu"] @@ fun () ->
    menu_hidden := not !menu_hidden ;
    if !menu_hidden then
      Manip.addClass El.menu "hidden"
    else
      Manip.removeClass El.menu "hidden" ;
    Lwt.return ()
  end ;
<<<<<<< HEAD

  let tabs =
    [ "tryocaml", ([%i"Try OCaml"], tryocaml_tab) ;
      "lessons", ([%i"Lessons"], lessons_tab) ;
      "exercises", ([%i"Exercises"], exercises_tab) ;
      "toplevel", ([%i"Toplevel"], toplevel_tab) ;
      "editor", ([%i"Editor"], editor_tab)] in
  let tabs =
    let container = find_component "learnocaml-tab-buttons-container" in
    let content_div = find_component "learnocaml-main-content" in
    let current_btn = ref None in
    let current_args = ref (ref []) in
    let mutex = Lwt_mutex.create () in
    Manip.removeChildren container ;
    List.map
      (fun (id, (name, callback)) ->
         let btn = Tyxml_js.Html5.(button [ pcdata name]) in
         let div = ref None in
         let args = ref [] in
         let rec select () =
           Lwt_mutex.lock mutex >>= fun () ->
           begin match !current_btn with
             | None -> ()
             | Some btn -> Manip.removeClass btn "active"
           end ;
           Manip.removeChildren content_div ;
           List.iter (fun (n, _) -> delete_arg n) !(!current_args) ;
           begin match !div with
             | Some div ->
                 List.iter (fun (n, v) -> set_arg n v) !args ;
                 Manip.appendChild content_div div ;
                 Lwt.return div
             | None ->
                 let arg name =
                   arg name in
                 let set_arg name value =
                   args := set_assoc name value !args ;
                   set_arg name value in
                 let delete_arg name =
                   args := delete_assoc name !args ;
                   delete_arg name in
                 callback select (arg, set_arg, delete_arg) () >>= fun fresh ->
                 div := Some fresh ;
                 Lwt.return fresh
           end >>= fun div ->
           set_arg "activity" id ;
           Manip.addClass btn "active" ;
           menu_hidden := true ;
           Manip.addClass menu "hidden" ;
           current_btn := Some btn ;
           current_args := args ;
           Lwt_mutex.unlock mutex ;
           Lwt.return () in
         Manip.Ev.onclick btn
           (fun _ -> Lwt.async select ; true) ;
         Manip.appendChild container btn ;
         id, (name, select))
      tabs in
=======
  begin
    (try
       let nickname = Learnocaml_local_storage.(retrieve nickname) in
       (Tyxml_js.To_dom.of_input El.nickname_field)##.value := Js.string nickname;
     with Not_found -> ());
    let save_nickname () =
      Learnocaml_local_storage.(store nickname) @@
      Js.to_string (Tyxml_js.To_dom.of_input El.nickname_field)##.value
    in
    Manip.Ev.onreturn El.nickname_field (fun _ -> save_nickname ());
    Manip.Ev.onblur El.nickname_field (fun _ -> save_nickname (); true);
  end ;
  Manip.Ev.onclick El.hide_panel (fun _ ->
      Manip.SetCss.display El.toolbar "none";
      Manip.SetCss.display El.menu "none";
      Manip.SetCss.left El.content "0";
      Manip.SetCss.display El.show_panel "block";
      true);
  Manip.Ev.onclick El.show_panel (fun _ ->
      let xset elt f =
        Js.Opt.iter (Dom_html.CoerceTo.element (H.toelt elt)) f
      in
      xset El.toolbar (fun s -> s##.style##.display := Js.string "");
      xset El.menu (fun s -> s##.style##.display := Js.string "");
      xset El.content (fun s -> s##.style##.left := Js.string "");
      Manip.SetCss.display El.show_panel "none";
      true);
  init_sync_token sync_button_state >|= init_tabs >>= fun tabs ->
>>>>>>> 18f0ddcb
  try
    let activity = arg "activity" in
    let (_, select) = List.assoc activity tabs in
    select ()
  with Not_found ->
<<<<<<< HEAD
    let content_div = find_component "learnocaml-main-content" in
    let div =
      Tyxml_js.Html5.(div ~a: [ a_class [ "placeholder" ] ])
        Tyxml_js.Html5.[ div [ pcdata [%i"Choose an activity."] ]] in
    Manip.appendChild content_div div ;
    Lwt.return () ;;
=======
    no_tab_selected ();
    Lwt.return ()
>>>>>>> 18f0ddcb
<|MERGE_RESOLUTION|>--- conflicted
+++ resolved
@@ -10,15 +10,6 @@
 open Lwt
 open Learnocaml_data
 open Learnocaml_common
-<<<<<<< HEAD
-open Editor_lib
-module StringMap = Map.Make (String)
-
-
-let exercises_tab _ _ () =
-  show_loading ~id:"learnocaml-main-loading"
-    Tyxml_js.Html5.[ ul [ li [ pcdata [%i"Loading exercises"] ] ] ] ;
-=======
 
 module H = Tyxml_js.Html5
 
@@ -71,7 +62,6 @@
 
 let exercises_tab token _ _ () =
   show_loading [%i"Loading exercises"] @@ fun () ->
->>>>>>> 18f0ddcb
   Lwt_js.sleep 0.5 >>= fun () ->
   retrieve (Learnocaml_api.Exercise_index token)
   >>= fun (index, deadlines) ->
@@ -91,15 +81,9 @@
                 | exception Not_found -> None
                 | { Answer.grade ; _ } -> grade in
               let pct_signal, pct_signal_set = React.S.create pct_init in
-              Learnocaml_local_storage.(listener
-                                          (exercise_state exercise_id)) :=
+              Learnocaml_local_storage.(listener (exercise_state exercise_id)) :=
                 Some (function
-<<<<<<< HEAD
-                    | Some { Learnocaml_exercise_state.grade } ->
-                       pct_signal_set grade
-=======
                     | Some { Answer.grade ; _ } -> pct_signal_set grade
->>>>>>> 18f0ddcb
                     | None -> pct_signal_set None) ;
               let pct_text_signal =
                 React.S.map
@@ -122,12 +106,7 @@
                     | Some pct when  pct >= 100 -> [ "stats" ; "success" ]
                     | Some _ -> [ "stats" ; "partial" ])
                   pct_signal in
-<<<<<<< HEAD
-              a ~a:[ a_href ("exercise.html#id=" ^ exercise_id ^
-                               "&action=open") ;
-=======
               a ~a:[ a_href ("/exercises/" ^ Url.urlencode exercise_id ^ "/") ;
->>>>>>> 18f0ddcb
                      a_class [ "exercise" ] ] [
                 div ~a:[ a_class [ "descr" ] ] (
                   h1 [ pcdata title ] ::
@@ -149,234 +128,17 @@
                   ]
                 ] ] ::
               acc)
-<<<<<<< HEAD
-            exercises acc
-      | Groups groups ->
-         let h = match lvl with 1 -> h1 | 2 -> h2 | _ -> h3 in
-          StringMap.fold
-            (fun _ { group_title ; group_contents } acc ->
-=======
             acc exercises
       | Exercise.Index.Groups groups ->
           let h = match lvl with 1 -> h1 | 2 -> h2 | _ -> h3 in
           List.fold_left
             (fun acc (_, Exercise.Index.{ title ; contents }) ->
->>>>>>> 18f0ddcb
                format_contents (succ lvl)
                  (h ~a:[ a_class [ "pack" ] ] [ pcdata title ] :: acc)
                  contents)
             acc groups in
     List.rev (format_contents 1 [] index) in
   let list_div =
-<<<<<<< HEAD
-    Tyxml_js.Html5.(div ~a:
-                      [ Tyxml_js.Html5.a_id "learnocaml-main-exercise-list" ])
-      (format_exercise_list
-         Learnocaml_local_storage.(retrieve all_exercise_states)) in
-  Manip.appendChild content_div list_div ;
-  hide_loading ~id:"learnocaml-main-loading" () ;
- Lwt.return list_div;;
-
-
-let init () =
-  Learnocaml_local_storage.(store (index_state "index"))
-  {Learnocaml_exercise_state.exos = StringMap.empty; mtime = gettimeofday ()};;
-
-let delete_button_handler exercise_id =
-  (fun _ ->
-     begin
-       let messages = Tyxml_js.Html5.ul [] in
-       let aborted, abort_message =
-         let t, u = Lwt.task () in
-         let btn_no = Tyxml_js.Html5.(button [ pcdata [%i"No"] ]) in
-         Manip.Ev.onclick btn_no ( fun _ ->
-             hide_loading ~id:"learnocaml-main-loading" () ; true) ;
-         let btn_yes = Tyxml_js.Html5.(button [ pcdata [%i"Yes"] ]) in
-         Manip.Ev.onclick btn_yes (fun _ ->
-             remove_exo exercise_id;
-             Dom_html.window##.location##reload ; true) ;
-         let div =
-           Tyxml_js.Html5.(div ~a: [ a_class [ "dialog" ] ]
-                             [ pcdata [%i"Are you sure you want \
-                                          to delete this exercise?\n"] ;
-                               btn_yes ;
-                               pcdata " " ;
-                               btn_no ]) in
-         Manip.SetCss.opacity div (Some "0") ;
-         t, div in
-       Manip.replaceChildren messages
-         Tyxml_js.Html5.[ li [ pcdata "" ] ] ;
-       show_loading ~id:"learnocaml-main-loading" [ abort_message ] ;
-       Manip.SetCss.opacity abort_message (Some "1") ;
-     end ;
-  true) ;;
-
-let rec editor_tab _ _ () =
-  Learnocaml_local_storage.init ();
-  let pct_init = None in
-    let pct_signal, pct_signal_set = React.S.create pct_init in
-              Learnocaml_local_storage.(listener (index_state "index")) :=
-                Some (fun _-> pct_signal_set None) ;
-  let () =
-    match Learnocaml_local_storage.(retrieve (index_state "index")) with
-    | exception Not_found -> init ()
-    | _ -> () in
-    Server_caller.fetch_editor_index () >>= fun index ->
-    show_loading ~id:"learnocaml-main-loading"
-      Tyxml_js.Html5.[ ul [ li [ pcdata [%i"Loading editor"]]]] ;
-    Lwt_js.sleep 0.5 >>= fun () ->
-    let content_div = find_component "learnocaml-main-content" in
-    let format_exercise_list all_exercise_states =
-      let rec format_contents lvl acc contents =
-        let open Tyxml_js.Html5 in
-        match contents with
-        | Learnocaml_exercises exercises ->
-           StringMap.fold
-             (fun exercise_id { exercise_kind ;
-                                exercise_title ;
-                                exercise_short_description ;
-                                exercise_stars } acc ->
-              let pct_init =None in
-              let pct_signal, pct_signal_set = React.S.create pct_init in
-              Learnocaml_local_storage.(listener (editor_state exercise_id)) :=
-                Some (fun _-> pct_signal_set None) ;
-              let status_classes_signal =
-                React.S.map
-                  (function
-                   | None -> [ "stats" ]
-                   | Some 0 -> [ "stats" ; "failure" ]
-                   | Some pct when pct >= 100 -> [ "stats" ; "success" ]
-                   | Some _ -> [ "stats" ; "partial" ])
-                  pct_signal in
-              div ~a:[a_id "toolbar"; a_class ["button"]] [
-                  (div ~a:[a_id "button_delete"] [
-                       let button = button ~a:[a_id exercise_id]
-                                      [img ~src:"icons/icon_cleanup_dark.svg"
-                                         ~alt:"" () ; pcdata "" ] in
-                       Manip.Ev.onclick button
-                         (delete_button_handler exercise_id) ;button
-                  ] );
-                  (div ~a:[a_id "button_download"] [
-                       let button = button ~a:[a_id exercise_id]
-                                      [img ~src:"icons/icon_download_dark.svg"
-                                         ~alt:"" () ; pcdata "" ] in
-                       Manip.Ev.onclick button
-                         (fun _ ->
-                           let name = exercise_id ^ ".json" in
-                           let content =
-                             Learnocaml_local_storage.(retrieve
-                             (editor_state exercise_id)) in
-                           let json =
-                       Json_repr_browser.Json_encoding.construct
-                         Learnocaml_exercise_state.editor_state_enc
-                         content in
-                           let contents =
-                             (Js._JSON##stringify json) in
-                           Learnocaml_common.fake_download ~name ~contents;
-                           true) ;button
-                ] )] ::
-                a ~a:[ a_href ("editor.html#id="^exercise_id^"&action=open") ;
-                     a_class [ "exercise" ] ] [
-                    div ~a:[ a_class [ "descr" ] ] [
-                        h1 [ pcdata exercise_title ] ;
-                        p [ match exercise_short_description with
-                            | None -> pcdata [%i"No description available."]
-                            | Some text -> pcdata text ] ;
-                      ] ;
-                    div ~a:[ Tyxml_js.R.Html5.a_class status_classes_signal ] [
-                        div ~a:[ a_class [ "stars" ] ] [
-                            let num = 5 * int_of_float (exercise_stars *. 2.) in
-                            let num = max (min num 40) 0 in
-                            let alt =
-                              Format.asprintf "difficulty: %d / 40" num in
-                            let src =
-                              Format.asprintf "icons/stars_%02d.svg" num in
-                            img ~alt ~src ()
-                          ] ;
-                        div ~a:[ a_class [ "length" ] ] [
-                            match exercise_kind with
-                            | Project -> pcdata "editor project"
-                            | Problem -> pcdata "editor problem"
-                            | Learnocaml_exercise ->
-                               pcdata "editor exercise" ] ;
-                      ];
-                  ] ::
-                  acc)
-             exercises acc
-        | Groups groups ->
-           let h = match lvl with 1 -> h1 | 2 -> h2 | _ -> h3 in
-           StringMap.fold
-             (fun _ { group_title ; group_contents } acc ->
-               format_contents (succ lvl)
-                 (h ~a:[ a_class [ "pack" ] ] [ pcdata group_title ] :: acc)
-                 group_contents)
-             groups acc in
-      let open Tyxml_js.Html5 in
-      let restore_bar = a ~a:[ a_onclick (fun _ ->
-         let _ = begin
-             Learnocaml_common.fake_upload () >>= fun (_, contents) ->
-             let open Learnocaml_exercise_state in
-             let save_file =
-               Json_repr_browser.Json_encoding.destruct
-                 Learnocaml_exercise_state.editor_state_enc
-                 (Js._JSON##(parse contents)) in
-             let messages = Tyxml_js.Html5.ul [] in
-             if idUnique save_file.metadata.id &&
-                  titleUnique save_file.metadata.titre then
-               begin
-                 Learnocaml_local_storage.(store
-                 (editor_state save_file.metadata.id) save_file);
-                store_in_index save_file.metadata;
-                Dom_html.window##.location##reload;
-                Lwt.return_unit
-               end
-             else
-               begin
-                 let aborted, abort_message =
-                   let t, u = Lwt.task () in
-                   let btn_ok = Tyxml_js.Html5.(button [ pcdata [%i"OK"] ]) in
-                   Manip.Ev.onclick btn_ok (fun _ -> hide_loading
-                                            ~id:"learnocaml-main-loading" () ;
-                                            true) ;
-
-                   let div =
-                     Tyxml_js.Html5.(div ~a: [ a_class [ "dialog" ] ]
-                                       [ pcdata [%i"Identifier and/or title \
-                                                    not unique\n"] ;
-                                         btn_ok
-                     ]) in
-                   Manip.SetCss.opacity div (Some "0") ;
-                   t, div in
-                 Manip.replaceChildren messages
-                   Tyxml_js.Html5.[ li [ pcdata "" ] ] ;
-                 show_loading ~id:"learnocaml-main-loading" [ abort_message ] ;
-                 Manip.SetCss.opacity abort_message (Some "1");
-                 Lwt.return_unit
-               end;
-             Lwt.return ();
-           end in ();
-            true); a_class [ "exercise"] ]
-                     [ div ~a:[ a_class [ "descr" ] ] [
-                           h1 [ pcdata [%i"Import an exercise"] ];
-                           p [pcdata [%i"Import a new exercise \
-                                         from a json file"]]]] in
-      List.rev (format_contents 1
-                  [a ~a:[ a_href "new_exercise.html#&action=open";
-                                          a_class [ "exercise" ] ] [
-                                       div ~a:[ a_class [ "descr" ] ] [
-                                           h1 [ pcdata [%i"New exercise"] ];
-                                           p [pcdata [%i"Create \
-                                                         a new exercise"]]]];
-                                   restore_bar] index) in
-    let list_div =
-      Tyxml_js.Html5.(div ~a:
-                        [ Tyxml_js.Html5.a_id "learnocaml-main-exercise-list" ])
-        (format_exercise_list
-           Learnocaml_local_storage.(retrieve all_exercise_states)) in
-    Manip.appendChild content_div list_div ;
-    hide_loading ~id:"learnocaml-main-loading" () ;
-    Lwt.return list_div;;
-=======
     match format_exercise_list
             Learnocaml_local_storage.(retrieve all_exercise_states)
     with
@@ -411,7 +173,6 @@
   let list_div = H.div ~a:[H.a_id El.Dyn.exercise_list_id] list_div in
   Manip.appendChild El.content list_div;
   Lwt.return list_div
->>>>>>> 18f0ddcb
 
 let lessons_tab select (arg, set_arg, _delete_arg) () =
   show_loading [%i"Loading lessons"] @@ fun () ->
@@ -434,8 +195,7 @@
       | [ _ ] (* assumes single id *) -> None, None
       | (one, _) :: (two, _) :: _ when id = one -> None, Some two
       | (one, _) :: (two, _) :: [] when id = two -> Some one, None
-      | (one, _) :: (two, _) :: (three, _) :: _ when id = two ->
-         Some one, Some three
+      | (one, _) :: (two, _) :: (three, _) :: _ when id = two -> Some one, Some three
       |  _ :: rest -> loop rest
     in loop index in
   let selector =
@@ -502,8 +262,7 @@
   Manip.appendChild navigation_div selector ;
   disable_with_button_group (Tyxml_js.To_dom.of_select selector) group ;
   (Tyxml_js.To_dom.of_select selector)##.onchange :=
-    Dom_html.handler
-      (fun _ -> Lwt.async (load_lesson ~loading: true) ; Js._true) ;
+    Dom_html.handler (fun _ -> Lwt.async (load_lesson ~loading: true) ; Js._true) ;
   begin button
       ~group ~state: next_button_state ~container: navigation_div
       ~theme: "black" ~icon: "right" [%i"Next"] @@ fun () ->
@@ -523,22 +282,15 @@
   begin try
       let id = match arg "lesson" with
         | id -> id
-        | exception Not_found ->
-           (match index with
-            | [] -> raise Not_found
-            | (id, _) :: _ -> id) in
+        | exception Not_found -> match index with
+          | [] -> raise Not_found
+          | (id, _) :: _ -> id in
       let option = Tyxml_js.To_dom.of_option (List.assoc id options) in
       option##.selected := Js._true ;
       load_lesson ~loading: false ()
     with Not_found -> failwith "lesson not found"
   end >>= fun () ->
-<<<<<<< HEAD
-  hide_loading ~id:"learnocaml-main-loading" () ;
-  Lwt.return lesson_div ;;
-
-=======
   Lwt.return lesson_div
->>>>>>> 18f0ddcb
 
 let tryocaml_tab select (arg, set_arg, _delete_arg) () =
   let open Tutorial in
@@ -669,8 +421,7 @@
                 let elt = Tyxml_js.Html.pre [ Tyxml_js.Html.pcdata code ] in
                 if runnable then begin
                   Manip.addClass elt "runnable" ;
-                  Manip.Ev.onclick elt
-                    (fun _ -> on_runnable_clicked code ; true)
+                  Manip.Ev.onclick elt (fun _ -> on_runnable_clicked code ; true)
                 end ;
                 elt
             | Enum items ->
@@ -723,38 +474,11 @@
     load_tutorial !current_tutorial_name (!current_step_id + 1) ()
   end ;
   load_tutorial !current_tutorial_name !current_step_id () >>= fun () ->
-<<<<<<< HEAD
-  begin button
-      ~container: buttons_div ~theme: "dark"
-      ~group: toplevel_buttons_group ~icon: "cleanup" [%i"Clear"] @@ fun () ->
-    toplevel_launch >>= fun top ->
-    Learnocaml_toplevel.clear top ;
-    Lwt.return ()
-  end ;
-  begin button
-      ~container: buttons_div ~theme: "dark"
-      ~icon:"reload" [%i"Reset"] @@ fun () ->
-    toplevel_launch >>= fun top ->
-    disabling_button_group toplevel_buttons_group
-      (fun () -> Learnocaml_toplevel.reset top)
-  end ;
-  begin button
-      ~container: buttons_div ~theme: "dark"
-      ~group: toplevel_buttons_group ~icon: "run" [%i"Eval phrase"] @@ fun () ->
-    toplevel_launch >>= fun top ->
-    Learnocaml_toplevel.execute top ;
-    Lwt.return ()
-  end ;
-  toplevel_launch >>= fun _ ->
-  hide_loading ~id:"learnocaml-main-loading" () ;
-  Lwt.return tutorial_div;;
-=======
   toplevel_launch >>= fun top ->
   let toplevel_button =
     button ~container: buttons_div ~theme: "dark" ~group:toplevel_buttons_group ?state:None in
   init_toplevel_pane toplevel_launch top toplevel_buttons_group toplevel_button ;
   Lwt.return tutorial_div
->>>>>>> 18f0ddcb
 
 let toplevel_tab select _ () =
   let container =
@@ -767,33 +491,6 @@
   show_loading [%i"Launching OCaml"] @@ fun () ->
   let toplevel_buttons_group = button_group () in
   disable_button_group toplevel_buttons_group (* enabled after init *) ;
-<<<<<<< HEAD
-  Learnocaml_toplevel.create
-    ~on_disable_input: (fun _ -> disable_button_group toplevel_buttons_group)
-    ~on_enable_input: (fun _ -> enable_button_group toplevel_buttons_group)
-    ~history ~timeout_prompt ~flood_prompt
-    ~container
-    () >>= fun top ->
-  Manip.appendChild content_div div ;
-  let button = button ~container: buttons_div ~theme: "dark" in
-  begin button
-      ~group: toplevel_buttons_group ~icon: "cleanup" [%i"Clear"] @@ fun () ->
-    Learnocaml_toplevel.clear top ;
-    Lwt.return ()
-  end ;
-  begin button
-          ~icon:"reload" [%i"Reset"] @@
-          fun () -> disabling_button_group toplevel_buttons_group
-                      (fun () -> Learnocaml_toplevel.reset top)
-  end ;
-  begin button
-      ~group: toplevel_buttons_group ~icon: "run" [%i"Eval phrase"] @@ fun () ->
-    Learnocaml_toplevel.execute top ;
-    Lwt.return ()
-  end ;
-  hide_loading ~id:"learnocaml-main-loading" () ;
-  Lwt.return div;;
-=======
   toplevel_launch container
     Learnocaml_local_storage.toplevel_history
     (fun _ -> Lwt.async select) toplevel_buttons_group "toplevel"
@@ -802,13 +499,17 @@
   let button = button ~container: buttons_div ~theme: "dark" ?group:None ?state:None in
   init_toplevel_pane (Lwt.return top) top toplevel_buttons_group button ;
   Lwt.return div
->>>>>>> 18f0ddcb
 
 let teacher_tab token a b () =
   show_loading [%i"Loading student info"] @@ fun () ->
   Learnocaml_teacher_tab.teacher_tab token a b () >>= fun div ->
   Lwt.return div
 
+let editor_tab token a b () =
+  show_loading[%i"Loading Editor"] @@ fun () ->
+  Learnocaml_editor_tab.editor_tab token a b () >>= fun div ->
+  Lwt.return div                                    
+ 
 let get_stored_token () =
   Learnocaml_local_storage.(retrieve sync_token)
 
@@ -899,81 +600,9 @@
     (fun () ->
        begin try
            Lwt.return Learnocaml_local_storage.(retrieve sync_token)
-<<<<<<< HEAD
-         with Not_found ->
-           Lwt_request.get ~headers: [] ~url: "/sync/gimme"
-             ~args: [] >>= fun token ->
-           let token = Js.string token in
-           let json = Js._JSON##(parse token) in
-           let token =
-             Json_repr_browser.Json_encoding.destruct token_format json in
-           Learnocaml_local_storage.(store sync_token) token ;
-           Lwt.return token
-=======
          with Not_found -> init_token_dialog ()
->>>>>>> 18f0ddcb
        end >>= fun token ->
        enable_button button_state ;
-<<<<<<< HEAD
-       Lwt.return ())
-    (fun _ -> Lwt.return ())
-
-let set_state_from_save_file {
-    Learnocaml_sync.all_index_states;
-    all_editor_states;
-    all_exercise_states ;
-    all_toplevel_histories ;
-    all_exercise_toplevel_histories
-  } =
-  Learnocaml_local_storage.(store all_index_states)
-    all_index_states ;
-  Learnocaml_local_storage.(store all_editor_states)
-    all_editor_states ;
-  Learnocaml_local_storage.(store all_exercise_states)
-    all_exercise_states ;
-  Learnocaml_local_storage.(store all_toplevel_histories)
-    all_toplevel_histories ;
-  Learnocaml_local_storage.(store all_exercise_toplevel_histories)
-    all_exercise_toplevel_histories
-
-let get_state_as_save_file () =
-  {Learnocaml_sync.all_index_states =
-     Learnocaml_local_storage.(retrieve all_index_states);
-    Learnocaml_sync.all_editor_states =
-      Learnocaml_local_storage.(retrieve all_editor_states) ;
-
-    Learnocaml_sync.all_exercise_states =
-      Learnocaml_local_storage.(retrieve all_exercise_states) ;
-    all_toplevel_histories =
-      Learnocaml_local_storage.(retrieve all_toplevel_histories) ;
-    all_exercise_toplevel_histories =
-      Learnocaml_local_storage.(retrieve all_exercise_toplevel_histories) }
-
-let sync () =
-  let token =
-    let id = "learnocaml-save-token-field" in
-    let input = find_component id in
-    let input = Tyxml_js.To_dom.of_input input in
-    Js.to_string input ##. value in
-  let req = Server_caller.fetch_save_file ~token in
-  let local_save_file = get_state_as_save_file () in
-  req >>= fun server_save_file ->
-  Learnocaml_local_storage.(store sync_token) token ;
-  let save_file = Learnocaml_sync.sync local_save_file server_save_file in
-  set_state_from_save_file save_file ;
-  Server_caller.upload_save_file ~token save_file
-
-let () =
-  Lwt.async_exception_hook := begin function
-    | Failure message -> fatal message
-    | Server_caller.Cannot_fetch message -> fatal message
-    | exn -> fatal (Printexc.to_string exn)
-  end ;
-  (match Js_utils.get_lang() with
-   | Some l -> Ocplib_i18n.set_lang l
-   | None -> ());
-  Lwt.async @@ fun () ->
-=======
        Lwt.return (Some token))
     (fun _ -> Lwt.return None)
 
@@ -991,7 +620,6 @@
 
 let set_string_translations () =
   let configured v s = Js.Optdef.case v (fun () -> s) Js.to_string in
->>>>>>> 18f0ddcb
   let translations = [
     "txt_connected_as",
     [%i"Connected as"];
@@ -1007,9 +635,6 @@
     "txt_returning_dialog", [%i"Enter your token"];
     "txt_login_returning",  [%i"Connect"];
   ] in
-<<<<<<< HEAD
-  Translate.set_string_translations translations;
-=======
   List.iter
     (fun (id, text) ->
        Manip.setInnerHtml (find_component id) text)
@@ -1045,7 +670,6 @@
   Dom_html.document##.title :=
     Js.string ("Learn OCaml" ^ " v."^Learnocaml_api.version);
   Manip.setInnerText El.version ("v."^Learnocaml_api.version);
->>>>>>> 18f0ddcb
   Learnocaml_local_storage.init () ;
   let sync_button_state = button_state () in
   disable_button sync_button_state ;
@@ -1075,8 +699,9 @@
        then [ "playground", ([%i"Playground"], playground_tab) ] else []) @
       (match token with
        | Some t when Token.is_teacher t ->
-           [ "teacher", ([%i"Teach"], teacher_tab t) ]
-       | _ -> [])
+          [ "teacher", ([%i"Teach"], teacher_tab t);"editor",([%i"Editor"], editor_tab t)]
+       | _ -> []) 
+        
     in
     let container = El.tab_buttons_container in
     let current_btn = ref None in
@@ -1207,66 +832,6 @@
       Manip.removeClass El.menu "hidden" ;
     Lwt.return ()
   end ;
-<<<<<<< HEAD
-
-  let tabs =
-    [ "tryocaml", ([%i"Try OCaml"], tryocaml_tab) ;
-      "lessons", ([%i"Lessons"], lessons_tab) ;
-      "exercises", ([%i"Exercises"], exercises_tab) ;
-      "toplevel", ([%i"Toplevel"], toplevel_tab) ;
-      "editor", ([%i"Editor"], editor_tab)] in
-  let tabs =
-    let container = find_component "learnocaml-tab-buttons-container" in
-    let content_div = find_component "learnocaml-main-content" in
-    let current_btn = ref None in
-    let current_args = ref (ref []) in
-    let mutex = Lwt_mutex.create () in
-    Manip.removeChildren container ;
-    List.map
-      (fun (id, (name, callback)) ->
-         let btn = Tyxml_js.Html5.(button [ pcdata name]) in
-         let div = ref None in
-         let args = ref [] in
-         let rec select () =
-           Lwt_mutex.lock mutex >>= fun () ->
-           begin match !current_btn with
-             | None -> ()
-             | Some btn -> Manip.removeClass btn "active"
-           end ;
-           Manip.removeChildren content_div ;
-           List.iter (fun (n, _) -> delete_arg n) !(!current_args) ;
-           begin match !div with
-             | Some div ->
-                 List.iter (fun (n, v) -> set_arg n v) !args ;
-                 Manip.appendChild content_div div ;
-                 Lwt.return div
-             | None ->
-                 let arg name =
-                   arg name in
-                 let set_arg name value =
-                   args := set_assoc name value !args ;
-                   set_arg name value in
-                 let delete_arg name =
-                   args := delete_assoc name !args ;
-                   delete_arg name in
-                 callback select (arg, set_arg, delete_arg) () >>= fun fresh ->
-                 div := Some fresh ;
-                 Lwt.return fresh
-           end >>= fun div ->
-           set_arg "activity" id ;
-           Manip.addClass btn "active" ;
-           menu_hidden := true ;
-           Manip.addClass menu "hidden" ;
-           current_btn := Some btn ;
-           current_args := args ;
-           Lwt_mutex.unlock mutex ;
-           Lwt.return () in
-         Manip.Ev.onclick btn
-           (fun _ -> Lwt.async select ; true) ;
-         Manip.appendChild container btn ;
-         id, (name, select))
-      tabs in
-=======
   begin
     (try
        let nickname = Learnocaml_local_storage.(retrieve nickname) in
@@ -1295,20 +860,10 @@
       Manip.SetCss.display El.show_panel "none";
       true);
   init_sync_token sync_button_state >|= init_tabs >>= fun tabs ->
->>>>>>> 18f0ddcb
   try
     let activity = arg "activity" in
     let (_, select) = List.assoc activity tabs in
     select ()
   with Not_found ->
-<<<<<<< HEAD
-    let content_div = find_component "learnocaml-main-content" in
-    let div =
-      Tyxml_js.Html5.(div ~a: [ a_class [ "placeholder" ] ])
-        Tyxml_js.Html5.[ div [ pcdata [%i"Choose an activity."] ]] in
-    Manip.appendChild content_div div ;
-    Lwt.return () ;;
-=======
     no_tab_selected ();
-    Lwt.return ()
->>>>>>> 18f0ddcb
+    Lwt.return ()