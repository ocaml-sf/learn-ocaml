(* This file is part of Learn-OCaml.
 *
 * Copyright (C) 2019 OCaml Software Foundation.
 * Copyright (C) 2016-2018 OCamlPro.
 *
 * Learn-OCaml is distributed under the terms of the MIT license. See the
 * included LICENSE file for details. *)

open Js_utils
open Lwt.Infix
open Learnocaml_common
<<<<<<< HEAD
open Learnocaml_exercise_state
open Editor_lib
=======
open Learnocaml_data

module H = Tyxml_js.Html
>>>>>>> 18f0ddcb


let ref_grade = ref 150 ;;
let init_tabs, select_tab =
<<<<<<< HEAD
  let names = ["text" ; "toplevel" ; "report" ; "editor"] in
  let current = ref "text" in
  let select_tab name =
    set_arg "tab" name ;
    Manip.removeClass
      (find_component ("learnocaml-exo-button-" ^ !current))
      "front-tab" ;
    Manip.removeClass
      (find_component ("learnocaml-exo-tab-" ^ !current))
      "front-tab" ;
    Manip.enable
      (find_component ("learnocaml-exo-button-" ^ !current)) ;
    Manip.addClass
      (find_component ("learnocaml-exo-button-" ^ name))
      "front-tab" ;
    Manip.addClass
      (find_component ("learnocaml-exo-tab-" ^ name))
      "front-tab" ;
    Manip.disable
      (find_component ("learnocaml-exo-button-" ^ name)) ;
    current := name in
  let init_tabs () =
    current := begin try
        let requested = arg "tab" in
        if List.mem requested names then requested else "text"
      with Not_found -> "text"
    end ;
    List.iter
      (fun name ->
         Manip.removeClass
           (find_component ("learnocaml-exo-button-" ^ name))
           "front-tab" ;
         Manip.removeClass
           (find_component ("learnocaml-exo-tab-" ^ name))
           "front-tab" ;
         Manip.Ev.onclick
           (find_component ("learnocaml-exo-button-" ^ name))
           (fun _ -> select_tab name ; true))
      names ;
    select_tab !current in
  init_tabs, select_tab
=======
  mk_tab_handlers "text"  [ "toplevel" ; "report" ; "editor"; "meta" ]

let check_if_need_refresh () =
  let local_server_id = Learnocaml_local_storage.(retrieve server_id) in
  retrieve @@ Learnocaml_api.Version ()
  >|= fun (_, server_id) ->
  if local_server_id <> server_id then
    let title = [%i "WARNING: You have an older grader version than the server"]
    and ok_label = [%i "Refresh the page"]
    and refresh () = Dom_html.window##.location##reload
    and cancel_label = [%i "I will do it myself!"]
    and message = [%i "The server has been updated, please refresh the page to make sure you are using the latest version of Learn-OCaml server (none of your work will be lost)."] in
    let contents = [ H.p [H.pcdata (String.trim message) ] ] in
  confirm ~title ~ok_label ~cancel_label contents refresh

let get_grade =
  let get_worker = get_worker_code "learnocaml-grader-worker.js" in
  fun ?callback ?timeout exercise ->
    get_worker () >>= fun worker_js_file ->
    Grading_jsoo.get_grade ~worker_js_file ?callback ?timeout exercise
>>>>>>> 18f0ddcb

  let transResultOption = function
    |None -> false
    |Some s-> true ;;

(* experiment button of editor.html redirects to the html associated to this ml
   to know if we are in this page because of that we decide
   to put a '.' before the id
   therefore idEditor looks for a '.' before the id *)

let idEditor s = transResultOption
                   (Regexp.string_match (Regexp.regexp "^[.]+") s 0) ;;
let id = arg "id" ;;

let display_report exo report =
<<<<<<< HEAD

  let score_maxi = if idEditor id then int_of_string (arg "score")
                   else (Learnocaml_exercise.(get max_score) exo) in

  let score, failed = Learnocaml_report.result report in
=======
  let score, _failed = Report.result report in
>>>>>>> 18f0ddcb
  let report_button = find_component "learnocaml-exo-button-report" in
  Manip.removeClass report_button "success" ;
  Manip.removeClass report_button "failure" ;
  Manip.removeClass report_button "partial" ;
<<<<<<< HEAD
  let grade = if score_maxi = 0 then 0 else score * 100 / score_maxi in
=======
  let grade =
    let max = Learnocaml_exercise.(access File.max_score exo) in
    if max = 0 then 999 else score * 100 / max
  in
>>>>>>> 18f0ddcb
  if grade >= 100 then begin
    Manip.addClass report_button "success" ;
    Manip.replaceChildren report_button
      Tyxml_js.Html5.[ pcdata [%i"Report"] ]
  end else if grade = 0 then begin
    Manip.addClass report_button "failure" ;
    Manip.replaceChildren report_button
      Tyxml_js.Html5.[ pcdata [%i"Report"] ]
  end else begin
    Manip.addClass report_button "partial" ;
    let pct = Format.asprintf "%2d%%" grade in
    Manip.replaceChildren report_button
      Tyxml_js.Html5.[ pcdata [%i"Report"] ;
                       span ~a: [ a_class [ "score" ] ] [ pcdata pct ]]
  end ;
  let report_container = find_component "learnocaml-exo-tab-report" in
  Manip.setInnerHtml report_container
<<<<<<< HEAD
    (Format.asprintf "%a"
       Learnocaml_report.(output_html_of_report ~bare: true) report) ;
  grade


let () =
  Lwt.async_exception_hook := begin function
    | Failure message -> fatal message
    | Server_caller.Cannot_fetch message -> fatal message
    | exn -> fatal (Printexc.to_string exn)
  end ;
  (match Js_utils.get_lang() with
   | Some l -> Ocplib_i18n.set_lang l
   | None -> ());
  Lwt.async @@ fun () ->
  let translations = [
    "txt_preparing", [%i"Preparing the environment"];
    "learnocaml-exo-button-editor", [%i"Editor"];
    "learnocaml-exo-button-toplevel", [%i"Toplevel"];
    "learnocaml-exo-button-report", [%i"Report"];
    "learnocaml-exo-button-text", [%i"Exercise"];
    "learnocaml-exo-editor-pane", [%i"Editor"];
    "txt_grade_report", [%i"Click the Grade! button to get your report"];
  ] in
  Translate.set_string_translations translations;
  Learnocaml_local_storage.init () ;
=======
    (Format.asprintf "%a" Report.(output_html ~bare: true) report) ;
  grade

let display_descr ex_meta =
  let open Tyxml_js.Html5 in
  let open Learnocaml_data.Exercise in
  match ex_meta.Meta.short_description with
  | None -> div ~a:[ a_class [ "descr" ] ] []
  | Some descr ->
      div ~a:[ a_class [ "descr" ] ] [
        h2 ~a:[ a_class [ "learnocaml-exo-meta-category" ] ]
          [ pcdata ex_meta.Meta.title ] ;
        p [ pcdata descr ] ;
      ]

let display_stars ex_meta =
  let open Tyxml_js.Html5 in
  let open Learnocaml_data.Exercise in
  let stars =
    let num = 5 * int_of_float (ex_meta.Meta.stars *. 2.) in
    let num = max (min num 40) 0 in
    let alt = Format.asprintf [%if"difficulty: %d / 40"] num in
    let src = Format.asprintf "/icons/stars_%02d.svg" num in
    img ~alt ~src ()
  in
  div ~a:[ a_class [ "stars" ] ] [
    p [
      pcdata [%i "Difficulty:"];
      pcdata " "; (* lets not add whitespaces into translation strings (double
                     colon are mandatory, though, since rules are not the same
                     in english or french for example). *)
      stars
    ]
  ]

let display_kind ex_meta =
  let open Tyxml_js.Html5 in
  let open Learnocaml_data.Exercise in
  let kind_repr = string_of_exercise_kind ex_meta.Meta.kind in
  div ~a:[ a_class [ "length" ] ] [
    p [ pcdata (Format.sprintf [%if "Kind: %s"] kind_repr) ]
  ]

let exercise_link ?(cl = []) id content =
  let open Tyxml_js.Html5 in
  a ~a:[ a_href ("/exercises/"^id^"/") ;
         a_class cl ;
       ]
    content

let display_exercise_meta id meta content_id =
  let content = find_component content_id in
  let descr =
    exercise_link ~cl:[ "exercise" ] id [
      display_descr meta ;
      H.div ~a:[  ] [
        display_stars meta ;
        display_kind meta ;
      ]
    ]
  in
  Manip.replaceChildren content [ descr ];
  Lwt.return ()

let display_list ?(sep=Tyxml_js.Html5.pcdata ", ") l =
  let open Tyxml_js.Html5 in
  let rec gen acc = function
    | [] -> [ pcdata "" ]
    | a :: [] -> a :: acc
    | a :: ((_ :: _) as rem) ->
        gen (sep :: (a  :: acc)) rem
  in
  gen [] l |> List.rev

let get_skill_index token =
  let index = lazy (
    retrieve (Learnocaml_api.Exercise_index token)
    >|= fun (index, _) ->
    Exercise.Index.fold_exercises (fun (req, focus) id meta ->
        let add sk id map =
          SMap.add sk
            (SSet.add id (try SMap.find sk map with Not_found -> SSet.empty))
            map
        in
        List.fold_left (fun acc sk -> add sk id acc) req
          meta.Exercise.Meta.requirements,
        List.fold_left (fun acc sk -> add sk id acc) focus
          meta.Exercise.Meta.focus
      ) (SMap.empty, SMap.empty) index
  ) in
  fun skill ->
    Lazy.force index >|= fun (req, focus) ->
    try match skill with
      | `Requirements s -> SSet.elements (SMap.find s req)
      | `Focus s -> SSet.elements (SMap.find s focus)
    with Not_found -> []

let display_skill_meta _skill exs content_id =
  let content = find_component content_id in
  Manip.replaceChildren content
    (display_list @@
     List.map (fun ex_id ->
         exercise_link ex_id [Tyxml_js.Html5.pcdata ex_id]) exs);
  Lwt.return ()

let display_link onclick content_id value =
  let open Tyxml_js.Html5 in
  let cid = Format.asprintf "%s-%s" content_id value in
  let expand_id = Format.asprintf "%s-expand" cid in
  let displayed = ref false in
  let onclick _ =
    let exp = find_component expand_id in
    if not (!displayed) then
      begin
        ignore @@ onclick cid;
        displayed := true;
        Manip.removeChildren exp;
        Manip.appendChild exp (pcdata "[-]")
      end
    else
      begin
        Manip.removeChildren (find_component cid);
        displayed := false;
        Manip.removeChildren exp;
        Manip.appendChild exp (pcdata "[+]")
      end;
    true
  in
  div [
    p ~a:[ a_class [ "learnocaml-exo-expandable-link" ];
           a_onclick onclick;
         ]
      [
        span ~a:[ a_id expand_id; a_class ["expand-sign"] ] [ pcdata "[+]" ];
        pcdata value
      ] ;
    div ~a:[a_id cid;
            a_class [ "learnocaml-exo-meta-category" ] ] [] ]

let display_skill_link index content_id s =
  let skill = match s with `Focus s | `Requirements s -> s in
  display_link (display_skill_meta s index) content_id skill

let display_exercise_link content_id meta e =
  display_link (display_exercise_meta e meta) content_id e

let display_authors authors =
  let open Tyxml_js.Html5 in
  let author (name, mail) =
    span [ pcdata name;
           pcdata " <";
           a ~a:[ a_href ("mailto:" ^ mail) ]
             [ pcdata mail ];
           pcdata ">"
         ] in
  display_list @@ List.map author authors

let display_meta token ex_meta id =
  let open Learnocaml_data.Exercise in
  let open Tyxml_js.Html5 in
  let ident =
    Format.asprintf "%s %s" [%i "Identifier:" ] id in
  let opt l f = match l with [] -> None | l -> Some (f l) in
  let authors =
    opt ex_meta.Meta.author @@ fun author ->
    let title = match author with [_] -> [%i"Author"] | _ -> [%i"Authors"] in
    span [ pcdata title; pcdata " " ] ::
    display_authors author
  in
  retrieve (Learnocaml_api.Exercise_index token)
  >|= fun (index, _) ->
  let req_map, focus_map =
    Exercise.Index.fold_exercises (fun (req, focus) id meta ->
        let add sk id map =
          SMap.add sk
            (SSet.add id (try SMap.find sk map with Not_found -> SSet.empty))
            map
        in
        List.fold_left (fun acc sk -> add sk id acc) req
          meta.Exercise.Meta.requirements,
        List.fold_left (fun acc sk -> add sk id acc) focus
          meta.Exercise.Meta.focus
      ) (SMap.empty, SMap.empty) index
  in
  let focus =
    opt ex_meta.Meta.focus @@ fun focus ->
    [%i "Skills trained:"],
    display_list ~sep:(pcdata "") @@
    List.map (fun s ->
        display_skill_link
          (try SSet.elements (SMap.find s focus_map) with Not_found -> [])
          "learnocaml-exo-focus-meta" (`Focus s))
      focus in
  let requirements =
    opt ex_meta.Meta.requirements @@ fun requirements ->
    [%i "Skills required:"],
      display_list ~sep:(pcdata "") @@
      List.map (fun s ->
          display_skill_link
            (try SSet.elements (SMap.find s req_map) with Not_found -> [])
            "learnocaml-exo-requirements-meta" (`Requirements s))
        requirements in
  let backward =
    let l =
      List.fold_left (fun acc id ->
          match Exercise.Index.find_opt index id with
          | Some meta ->
              display_exercise_link "learnocaml-exo-backward-meta" meta id
              :: acc
          | None -> acc)
        []
        (List.rev ex_meta.Meta.backward)
    in
    opt l @@ fun l ->
    [%i"Previous exercises:"], display_list ~sep:(pcdata "") l
  in
  let forward =
    let l =
      List.fold_left (fun acc id ->
          match Exercise.Index.find_opt index id with
          | Some meta ->
              display_exercise_link "learnocaml-exo-backward-meta" meta id
              :: acc
          | None -> acc)
        []
        (List.rev ex_meta.Meta.forward)
    in
    opt l @@ fun l ->
    [%i"Next exercises:"], display_list ~sep:(pcdata "") l
  in
  let tab = find_component "learnocaml-exo-tab-meta" in
  Manip.replaceChildren tab @@
  Tyxml_js.Html5.([
    h1 ~a:[ a_class [ "learnocaml-exo-meta-title" ] ]
      [ pcdata [%i "Metadata" ] ] ;

    div ~a:[ a_id "learnocaml-exo-content-meta" ]
      (display_descr ex_meta ::
       display_stars ex_meta ::
       display_kind ex_meta ::
       p [ pcdata ident ] ::
       (match authors with Some a -> p a | None -> div []) ::
       List.map (function
           | Some (title, values) ->
               div
                 (h2 ~a:[ a_class [ "learnocaml-exo-meta-category-title" ] ]
                    [ pcdata title ] ::
                  values)
           | None -> div [])
         [ focus ; requirements ; backward ; forward ])
  ])

let is_readonly = ref false

let make_readonly () =
  is_readonly := true;
  alert ~title:[%i"TIME'S UP"]
    [%i"The deadline for this exercise has expired. Any changes you make \
        from now on will remain local only."]

let () =
  run_async_with_log @@ fun () ->
  set_string_translations_exercises ();
  Learnocaml_local_storage.init ();
  retrieve (Learnocaml_api.Version ())
  >|= fun (_,server_id) ->
    Learnocaml_local_storage.(store server_id) server_id;
  let token =
    try
      Learnocaml_local_storage.(retrieve sync_token) |>
      Lwt.return
    with Not_found ->
      retrieve (Learnocaml_api.Nonce ())
      >>= fun nonce ->
      ask_string ~title:"Secret"
        [H.pcdata [%i"Enter the secret"]]
      >>= fun secret ->
      retrieve
        (Learnocaml_api.Create_token (Sha.sha512 (nonce ^ Sha.sha512 secret), None, None))
      >|= fun token ->
      Learnocaml_local_storage.(store sync_token) token;
      token
  in
>>>>>>> 18f0ddcb
  (* ---- launch everything --------------------------------------------- *)
  let toplevel_buttons_group = button_group () in
  disable_button_group toplevel_buttons_group (* enabled after init *) ;
  let toplevel_toolbar = find_component "learnocaml-exo-toplevel-toolbar" in
  let editor_toolbar = find_component "learnocaml-exo-editor-toolbar" in
<<<<<<< HEAD
  let toplevel_button = button ~container: toplevel_toolbar ~theme: "dark" in
  let editor_button = button ~container: editor_toolbar ~theme: "light" in

(* if we came from a true exercise we search in the server.
   In the other case we get the exercise information from the Local storage *)
  let exercise_fetch = match idEditor id with
    | false -> Server_caller.fetch_exercise id
    | _ -> let proper_id = String.sub id 1 ((String.length id)-1) in
  Lwt.return (exo_creator proper_id ) in
=======
  let toplevel_button =
    button ~container: toplevel_toolbar ~theme: "dark" ~group:toplevel_buttons_group ?state:None in
  let id = match Url.Current.path with
    | "" :: "exercises" :: p | "exercises" :: p ->
        String.concat "/" (List.map Url.urldecode (List.filter ((<>) "") p))
    | _ -> arg "id"
  in
  Dom_html.document##.title :=
    Js.string (id ^ " - " ^ "Learn OCaml" ^" v."^ Learnocaml_api.version);
  let exercise_fetch =
    token >>= fun token ->
    retrieve (Learnocaml_api.Exercise (token, id))
  in
>>>>>>> 18f0ddcb
  let after_init top =
    exercise_fetch >>= fun (_meta, exo, _deadline) ->
    begin match Learnocaml_exercise.(decipher File.prelude exo) with
      | "" -> Lwt.return true
      | prelude ->
          Learnocaml_toplevel.load ~print_outcome:true top
            ~message: [%i"loading the prelude..."]
            prelude
    end >>= fun r1 ->
    Learnocaml_toplevel.load ~print_outcome:false top
      (Learnocaml_exercise.(decipher File.prepare exo)) >>= fun r2 ->
    if not r1 || not r2 then failwith [%i"error in prelude"] ;
    Learnocaml_toplevel.set_checking_environment top >>= fun () ->
    Lwt.return () in
  let toplevel_launch =
    toplevel_launch ~after_init (find_component "learnocaml-exo-toplevel-pane")
      Learnocaml_local_storage.exercise_toplevel_history
      (fun () -> select_tab "toplevel") toplevel_buttons_group id
  in
  init_tabs () ;
  set_nickname_div ();
  toplevel_launch >>= fun top ->
<<<<<<< HEAD
  exercise_fetch >>= fun exo ->


  let solution =
    match Learnocaml_local_storage.(retrieve (exercise_state id)) with
    | { Learnocaml_exercise_state.report = Some report ; solution } ->
=======
  exercise_fetch >>= fun (ex_meta, exo, deadline) ->
  (match deadline with
   | None -> ()
   | Some 0. -> make_readonly ()
   | Some t ->
       match Manip.by_id "learnocaml-countdown" with
       | Some elt -> countdown elt t ~ontimeout:make_readonly
       | None -> ());
  let solution =
    match Learnocaml_local_storage.(retrieve (exercise_state id)) with
    | { Answer.report = Some report ; solution ; _ } ->
>>>>>>> 18f0ddcb
        let _ : int = display_report exo report in
        solution
    | { Answer.report = None ; solution ; _ } ->
        solution
    | exception Not_found -> Learnocaml_exercise.(access File.template exo) in
  (* ---- details pane -------------------------------------------------- *)
  let load_meta () =
    Lwt.async (fun () ->
        token >>= fun token ->
        display_meta token ex_meta id)
  in
  if arg "tab" = "meta" then load_meta () else
    Manip.Ev.onclick (find_component "learnocaml-exo-button-meta") (fun _ ->
        load_meta ();
        select_tab "meta";
        true);
  (* ---- toplevel pane ------------------------------------------------- *)
<<<<<<< HEAD
  begin toplevel_button
      ~group: toplevel_buttons_group
      ~icon: "cleanup" [%i"Clear"] @@ fun () ->
    Learnocaml_toplevel.clear top ;
    Lwt.return ()
  end ;
  begin toplevel_button
      ~icon: "reload" [%i"Reset"] @@ fun () ->
    toplevel_launch >>= fun top ->
    disabling_button_group toplevel_buttons_group
      (fun () -> Learnocaml_toplevel.reset top)
  end ;
  begin toplevel_button
      ~group: toplevel_buttons_group
      ~icon: "run" [%i"Eval phrase"] @@ fun () ->
    Learnocaml_toplevel.execute top ;
    Lwt.return ()
  end ;
=======
  init_toplevel_pane toplevel_launch top toplevel_buttons_group toplevel_button ;
>>>>>>> 18f0ddcb
  (* ---- text pane ----------------------------------------------------- *)
    let text_container = find_component "learnocaml-exo-tab-text" in
    let text_iframe = Dom_html.createIframe Dom_html.document in
    Manip.replaceChildren text_container
      Tyxml_js.Html5.[ h1 [ pcdata ex_meta.Exercise.Meta.title ] ;
                       Tyxml_js.Of_dom.of_iFrame text_iframe ] ;
  (* ---- editor pane --------------------------------------------------- *)
  let editor, ace = setup_editor solution in
  let module EB = Editor_button (struct let ace = ace let buttons_container = editor_toolbar end) in
  EB.cleanup (Learnocaml_exercise.(access File.template exo));
  EB.sync token id;
  EB.download id;
  EB.eval top select_tab;
  let typecheck = typecheck top ace editor in
(*------------- prelude -----------------*)
  setup_prelude_pane ace Learnocaml_exercise.(decipher File.prelude exo);
  Js.Opt.case
    (text_iframe##.contentDocument)
    (fun () -> failwith "cannot edit iframe document")
    (fun d ->
<<<<<<< HEAD
       let mathjax_url =
         "https://cdnjs.cloudflare.com/ajax/libs/mathjax/2.1.0/MathJax.js\
          ?config=AM_HTMLorMML-full"
       in
       let html = Format.asprintf
           "<!DOCTYPE html>\
            <html><head>\
            <title>%s - exercise text</title>\
            <meta charset='UTF-8'>\
            <link rel='stylesheet' \
            href='css/learnocaml_standalone_description.css'>\
            <script type='text/javascript' src='%s'></script>\
            </head>\
            <body>\
            %s\
            </body>\
            </html>"
           (Learnocaml_exercise.(get title) exo)
           mathjax_url
           (Learnocaml_exercise.(get descr) exo) in
=======
>>>>>>> 18f0ddcb
       d##open_;
       d##write (Js.string (exercise_text ex_meta exo));
       d##close) ;
<<<<<<< HEAD
  (* ---- editor pane --------------------------------------------------- *)
  let editor_pane = find_component "learnocaml-exo-editor-pane" in
  let editor = Ocaml_mode.create_ocaml_editor
                 (Tyxml_js.To_dom.of_div editor_pane) in
  let ace = Ocaml_mode.get_editor editor in
  Ace.set_contents ace
    (match solution with
     | Some solution -> solution
     | None -> Learnocaml_exercise.(get template) exo) ;
  Ace.set_font_size ace 18;
  begin editor_button
      ~icon: "cleanup" [%i"Reset"] @@ fun () ->
    Ace.set_contents ace (Learnocaml_exercise.(get template) exo) ;
    Lwt.return ()
  end ;
  begin editor_button
      ~icon: "save" [%i"Save"] @@ fun () ->
    let solution = Ace.get_contents ace in
    let report, grade =
      match Learnocaml_local_storage.(retrieve (exercise_state id)) with
      | { Learnocaml_exercise_state.report ; grade } -> report, grade
      | exception Not_found -> None, None in
    Learnocaml_local_storage.(store (exercise_state id))
      { Learnocaml_exercise_state.report ; grade ; solution ;
        mtime = gettimeofday () } ;
    Lwt.return ()
  end ;
  begin editor_button
      ~icon: "download" [%i"Download"] @@ fun () ->
    let name = id ^ ".ml" in
    let contents = Js.string (Ace.get_contents ace) in
    Learnocaml_common.fake_download ~name ~contents ;
    Lwt.return ()
  end ;
  let typecheck set_class =
    Learnocaml_toplevel.check top (Ace.get_contents ace) >>= fun res ->
    let error, warnings =
      match res with
      | Toploop_results.Ok ((), warnings) -> None, warnings
      | Toploop_results.Error (err, warnings) -> Some err, warnings in
    let transl_loc { Toploop_results.loc_start ; loc_end } =
      { Ocaml_mode.loc_start ; loc_end } in
    let error = match error with
      | None -> None
      | Some { Toploop_results.locs ; msg ; if_highlight } ->
          Some { Ocaml_mode.locs = List.map transl_loc locs ;
                 msg = (if if_highlight <> "" then if_highlight else msg) } in
    let warnings =
      List.map
        (fun { Toploop_results.locs ; msg ; if_highlight } ->
           { Ocaml_mode.loc = transl_loc (List.hd locs) ;
             msg = (if if_highlight <> "" then if_highlight else msg) })
        warnings in
    Ocaml_mode.report_error ~set_class editor error warnings  >>= fun () ->
    Ace.focus ace ;
    Lwt.return () in
  begin editor_button
      ~group: toplevel_buttons_group
      ~icon: "typecheck" [%i"Check"] @@ fun () ->
    typecheck true
  end ;
  begin toplevel_button
      ~group: toplevel_buttons_group
      ~icon: "run" [%i"Eval code"] @@ fun () ->
    Learnocaml_toplevel.execute_phrase top (Ace.get_contents ace) >>= fun _ ->
    Lwt.return ()
  end ;
=======
>>>>>>> 18f0ddcb
  (* ---- main toolbar -------------------------------------------------- *)
  let exo_toolbar = find_component "learnocaml-exo-toolbar" in
  let toolbar_button = button ~container: exo_toolbar ~theme: "light" in
  let () = if idEditor id then
    begin
    let id = String.sub id 1 ((String.length id)-1) in
    begin toolbar_button
       ~icon: "upload" [%i"Edit"] @@ fun ()->
       Dom_html.window##.location##assign
       (Js.string ("editor.html#id=" ^ id ^ "&action=open"));
       Lwt.return_unit
    end;
    end in
  begin toolbar_button
      ~icon: "list" [%i"Exercises"] @@ fun () ->
    Dom_html.window##.location##assign
      (Js.string "/index.html#activity=exercises") ;
    Lwt.return ()
  end; (* marque fin de la barre au dessus de celle a creer *)
  let messages = Tyxml_js.Html5.ul [] in
  let callback text =
    Manip.appendChild messages Tyxml_js.Html5.(li [ pcdata text ]) in
  let worker =
    ref (get_grade ~callback exo)
  in
  begin toolbar_button
      ~icon: "typecheck" [%i"Compile"] @@ fun () ->
    typecheck true
  end;
  begin toolbar_button
      ~icon: "reload" [%i"Grade!"] @@ fun () ->
    check_if_need_refresh ()
    >>= fun () ->
    let aborted, abort_message =
      let t, u = Lwt.task () in
      let btn = Tyxml_js.Html5.(button [ pcdata [%i"abort"] ]) in
      Manip.Ev.onclick btn (fun _ -> Lwt.wakeup u () ; true) ;
      let div =
        Tyxml_js.Html5.(div ~a: [ a_class [ "dialog" ] ]
                          [ pcdata [%i"Grading is taking a lot of time, "] ;
                            btn ;
                            pcdata " ?" ]) in
      Manip.SetCss.opacity div (Some "0") ;
      t, div in
    Manip.replaceChildren messages
      Tyxml_js.Html5.[ li [ pcdata [%i"Launching the grader"] ] ] ;
    let submit_report = not !is_readonly in (* Don't count the grading time *)
    show_loading ~id:"learnocaml-exo-loading" [ messages ; abort_message ]
    @@ fun () ->
    Lwt_js.sleep 1. >>= fun () ->
    let solution = Ace.get_contents ace in
    Learnocaml_toplevel.check top solution >>= fun res ->
    match res with
    | Toploop_results.Ok ((), _) ->
        let grading =
          Lwt.finalize
            (fun () ->
               !worker >>= fun w ->
               w solution >>= fun (report, _, _, _) ->
               Lwt.return report)
            (fun () ->
               worker := get_grade ~callback exo;
               Lwt.return_unit)
        in
        let abortion =
          Lwt_js.sleep 5. >>= fun () ->
          Manip.SetCss.opacity abort_message (Some "1") ;
          aborted >>= fun () ->
          Lwt.return Learnocaml_report.[ Message
            ([ Text [%i"Grading aborted by user."] ], Failure) ] in
        Lwt.pick [ grading ; abortion ] >>= fun report ->
<<<<<<< HEAD
        let _ = display_report exo report in
          (* if not(idEditor id) then *)
          begin
            worker := Grading_jsoo.get_grade ~callback exo ;
            (* Learnocaml_local_storage.(store (exercise_state id))
            { Learnocaml_exercise_state.grade = Some grade ;
            solution ; report = Some report ;
            mtime = gettimeofday () } *)
          end;
=======
        let grade = display_report exo report in
        let editor, answer =
          if submit_report then
            None,
            Some { Answer.grade = Some grade ;
                   solution ;
                   report = Some report ;
                   mtime = max_float } (* To ensure server time will be used *)
          else
            Some solution, None
        in
        token >>= fun token ->
        sync_exercise token id ?answer ?editor >>= fun _save ->
>>>>>>> 18f0ddcb
        select_tab "report" ;
        Lwt_js.yield () >>= fun () ->
        Ace.focus ace ;
        Lwt.return ()
    | Toploop_results.Error _ ->
         let msg =
          Learnocaml_report.[ Text [%i"Error in your code."] ; Break ;
                   Text [%i"Cannot start the grader \
                            if your code does not typecheck."] ] in
        let report = Learnocaml_report.[ Message (msg, Failure) ] in
<<<<<<< HEAD
        let _ = display_report exo report in
        (* if not(idEditor id) then
          begin
            Learnocaml_local_storage.(store (exercise_state id))
            { Learnocaml_exercise_state.grade = Some grade ;
            solution ; report = Some report ;
            mtime = gettimeofday () }
          end ; *)
=======
        let grade = display_report exo report in
        Learnocaml_local_storage.(store (exercise_state id))
          { Answer.grade = Some grade ; solution ; report = Some report ;
            mtime = gettimeofday () } ;
>>>>>>> 18f0ddcb
        select_tab "report" ;
        Lwt_js.yield () >>= fun () ->
        Ace.focus ace ;
        typecheck true
  end ;
  Window.onunload (fun _ev -> local_save ace id; true);
  (* ---- return -------------------------------------------------------- *)
  toplevel_launch >>= fun _ ->
  typecheck false >>= fun () ->
  hide_loading ~id:"learnocaml-exo-loading" () ;
  Lwt.return () ;;<|MERGE_RESOLUTION|>--- conflicted
+++ resolved
@@ -9,61 +9,11 @@
 open Js_utils
 open Lwt.Infix
 open Learnocaml_common
-<<<<<<< HEAD
-open Learnocaml_exercise_state
-open Editor_lib
-=======
 open Learnocaml_data
 
 module H = Tyxml_js.Html
->>>>>>> 18f0ddcb
-
-
-let ref_grade = ref 150 ;;
+
 let init_tabs, select_tab =
-<<<<<<< HEAD
-  let names = ["text" ; "toplevel" ; "report" ; "editor"] in
-  let current = ref "text" in
-  let select_tab name =
-    set_arg "tab" name ;
-    Manip.removeClass
-      (find_component ("learnocaml-exo-button-" ^ !current))
-      "front-tab" ;
-    Manip.removeClass
-      (find_component ("learnocaml-exo-tab-" ^ !current))
-      "front-tab" ;
-    Manip.enable
-      (find_component ("learnocaml-exo-button-" ^ !current)) ;
-    Manip.addClass
-      (find_component ("learnocaml-exo-button-" ^ name))
-      "front-tab" ;
-    Manip.addClass
-      (find_component ("learnocaml-exo-tab-" ^ name))
-      "front-tab" ;
-    Manip.disable
-      (find_component ("learnocaml-exo-button-" ^ name)) ;
-    current := name in
-  let init_tabs () =
-    current := begin try
-        let requested = arg "tab" in
-        if List.mem requested names then requested else "text"
-      with Not_found -> "text"
-    end ;
-    List.iter
-      (fun name ->
-         Manip.removeClass
-           (find_component ("learnocaml-exo-button-" ^ name))
-           "front-tab" ;
-         Manip.removeClass
-           (find_component ("learnocaml-exo-tab-" ^ name))
-           "front-tab" ;
-         Manip.Ev.onclick
-           (find_component ("learnocaml-exo-button-" ^ name))
-           (fun _ -> select_tab name ; true))
-      names ;
-    select_tab !current in
-  init_tabs, select_tab
-=======
   mk_tab_handlers "text"  [ "toplevel" ; "report" ; "editor"; "meta" ]
 
 let check_if_need_refresh () =
@@ -84,43 +34,17 @@
   fun ?callback ?timeout exercise ->
     get_worker () >>= fun worker_js_file ->
     Grading_jsoo.get_grade ~worker_js_file ?callback ?timeout exercise
->>>>>>> 18f0ddcb
-
-  let transResultOption = function
-    |None -> false
-    |Some s-> true ;;
-
-(* experiment button of editor.html redirects to the html associated to this ml
-   to know if we are in this page because of that we decide
-   to put a '.' before the id
-   therefore idEditor looks for a '.' before the id *)
-
-let idEditor s = transResultOption
-                   (Regexp.string_match (Regexp.regexp "^[.]+") s 0) ;;
-let id = arg "id" ;;
 
 let display_report exo report =
-<<<<<<< HEAD
-
-  let score_maxi = if idEditor id then int_of_string (arg "score")
-                   else (Learnocaml_exercise.(get max_score) exo) in
-
-  let score, failed = Learnocaml_report.result report in
-=======
   let score, _failed = Report.result report in
->>>>>>> 18f0ddcb
   let report_button = find_component "learnocaml-exo-button-report" in
   Manip.removeClass report_button "success" ;
   Manip.removeClass report_button "failure" ;
   Manip.removeClass report_button "partial" ;
-<<<<<<< HEAD
-  let grade = if score_maxi = 0 then 0 else score * 100 / score_maxi in
-=======
   let grade =
     let max = Learnocaml_exercise.(access File.max_score exo) in
     if max = 0 then 999 else score * 100 / max
   in
->>>>>>> 18f0ddcb
   if grade >= 100 then begin
     Manip.addClass report_button "success" ;
     Manip.replaceChildren report_button
@@ -138,34 +62,6 @@
   end ;
   let report_container = find_component "learnocaml-exo-tab-report" in
   Manip.setInnerHtml report_container
-<<<<<<< HEAD
-    (Format.asprintf "%a"
-       Learnocaml_report.(output_html_of_report ~bare: true) report) ;
-  grade
-
-
-let () =
-  Lwt.async_exception_hook := begin function
-    | Failure message -> fatal message
-    | Server_caller.Cannot_fetch message -> fatal message
-    | exn -> fatal (Printexc.to_string exn)
-  end ;
-  (match Js_utils.get_lang() with
-   | Some l -> Ocplib_i18n.set_lang l
-   | None -> ());
-  Lwt.async @@ fun () ->
-  let translations = [
-    "txt_preparing", [%i"Preparing the environment"];
-    "learnocaml-exo-button-editor", [%i"Editor"];
-    "learnocaml-exo-button-toplevel", [%i"Toplevel"];
-    "learnocaml-exo-button-report", [%i"Report"];
-    "learnocaml-exo-button-text", [%i"Exercise"];
-    "learnocaml-exo-editor-pane", [%i"Editor"];
-    "txt_grade_report", [%i"Click the Grade! button to get your report"];
-  ] in
-  Translate.set_string_translations translations;
-  Learnocaml_local_storage.init () ;
-=======
     (Format.asprintf "%a" Report.(output_html ~bare: true) report) ;
   grade
 
@@ -449,23 +345,11 @@
       Learnocaml_local_storage.(store sync_token) token;
       token
   in
->>>>>>> 18f0ddcb
   (* ---- launch everything --------------------------------------------- *)
   let toplevel_buttons_group = button_group () in
   disable_button_group toplevel_buttons_group (* enabled after init *) ;
   let toplevel_toolbar = find_component "learnocaml-exo-toplevel-toolbar" in
   let editor_toolbar = find_component "learnocaml-exo-editor-toolbar" in
-<<<<<<< HEAD
-  let toplevel_button = button ~container: toplevel_toolbar ~theme: "dark" in
-  let editor_button = button ~container: editor_toolbar ~theme: "light" in
-
-(* if we came from a true exercise we search in the server.
-   In the other case we get the exercise information from the Local storage *)
-  let exercise_fetch = match idEditor id with
-    | false -> Server_caller.fetch_exercise id
-    | _ -> let proper_id = String.sub id 1 ((String.length id)-1) in
-  Lwt.return (exo_creator proper_id ) in
-=======
   let toplevel_button =
     button ~container: toplevel_toolbar ~theme: "dark" ~group:toplevel_buttons_group ?state:None in
   let id = match Url.Current.path with
@@ -479,7 +363,6 @@
     token >>= fun token ->
     retrieve (Learnocaml_api.Exercise (token, id))
   in
->>>>>>> 18f0ddcb
   let after_init top =
     exercise_fetch >>= fun (_meta, exo, _deadline) ->
     begin match Learnocaml_exercise.(decipher File.prelude exo) with
@@ -502,14 +385,6 @@
   init_tabs () ;
   set_nickname_div ();
   toplevel_launch >>= fun top ->
-<<<<<<< HEAD
-  exercise_fetch >>= fun exo ->
-
-
-  let solution =
-    match Learnocaml_local_storage.(retrieve (exercise_state id)) with
-    | { Learnocaml_exercise_state.report = Some report ; solution } ->
-=======
   exercise_fetch >>= fun (ex_meta, exo, deadline) ->
   (match deadline with
    | None -> ()
@@ -521,7 +396,6 @@
   let solution =
     match Learnocaml_local_storage.(retrieve (exercise_state id)) with
     | { Answer.report = Some report ; solution ; _ } ->
->>>>>>> 18f0ddcb
         let _ : int = display_report exo report in
         solution
     | { Answer.report = None ; solution ; _ } ->
@@ -539,28 +413,7 @@
         select_tab "meta";
         true);
   (* ---- toplevel pane ------------------------------------------------- *)
-<<<<<<< HEAD
-  begin toplevel_button
-      ~group: toplevel_buttons_group
-      ~icon: "cleanup" [%i"Clear"] @@ fun () ->
-    Learnocaml_toplevel.clear top ;
-    Lwt.return ()
-  end ;
-  begin toplevel_button
-      ~icon: "reload" [%i"Reset"] @@ fun () ->
-    toplevel_launch >>= fun top ->
-    disabling_button_group toplevel_buttons_group
-      (fun () -> Learnocaml_toplevel.reset top)
-  end ;
-  begin toplevel_button
-      ~group: toplevel_buttons_group
-      ~icon: "run" [%i"Eval phrase"] @@ fun () ->
-    Learnocaml_toplevel.execute top ;
-    Lwt.return ()
-  end ;
-=======
   init_toplevel_pane toplevel_launch top toplevel_buttons_group toplevel_button ;
->>>>>>> 18f0ddcb
   (* ---- text pane ----------------------------------------------------- *)
     let text_container = find_component "learnocaml-exo-tab-text" in
     let text_iframe = Dom_html.createIframe Dom_html.document in
@@ -581,121 +434,18 @@
     (text_iframe##.contentDocument)
     (fun () -> failwith "cannot edit iframe document")
     (fun d ->
-<<<<<<< HEAD
-       let mathjax_url =
-         "https://cdnjs.cloudflare.com/ajax/libs/mathjax/2.1.0/MathJax.js\
-          ?config=AM_HTMLorMML-full"
-       in
-       let html = Format.asprintf
-           "<!DOCTYPE html>\
-            <html><head>\
-            <title>%s - exercise text</title>\
-            <meta charset='UTF-8'>\
-            <link rel='stylesheet' \
-            href='css/learnocaml_standalone_description.css'>\
-            <script type='text/javascript' src='%s'></script>\
-            </head>\
-            <body>\
-            %s\
-            </body>\
-            </html>"
-           (Learnocaml_exercise.(get title) exo)
-           mathjax_url
-           (Learnocaml_exercise.(get descr) exo) in
-=======
->>>>>>> 18f0ddcb
        d##open_;
        d##write (Js.string (exercise_text ex_meta exo));
        d##close) ;
-<<<<<<< HEAD
-  (* ---- editor pane --------------------------------------------------- *)
-  let editor_pane = find_component "learnocaml-exo-editor-pane" in
-  let editor = Ocaml_mode.create_ocaml_editor
-                 (Tyxml_js.To_dom.of_div editor_pane) in
-  let ace = Ocaml_mode.get_editor editor in
-  Ace.set_contents ace
-    (match solution with
-     | Some solution -> solution
-     | None -> Learnocaml_exercise.(get template) exo) ;
-  Ace.set_font_size ace 18;
-  begin editor_button
-      ~icon: "cleanup" [%i"Reset"] @@ fun () ->
-    Ace.set_contents ace (Learnocaml_exercise.(get template) exo) ;
-    Lwt.return ()
-  end ;
-  begin editor_button
-      ~icon: "save" [%i"Save"] @@ fun () ->
-    let solution = Ace.get_contents ace in
-    let report, grade =
-      match Learnocaml_local_storage.(retrieve (exercise_state id)) with
-      | { Learnocaml_exercise_state.report ; grade } -> report, grade
-      | exception Not_found -> None, None in
-    Learnocaml_local_storage.(store (exercise_state id))
-      { Learnocaml_exercise_state.report ; grade ; solution ;
-        mtime = gettimeofday () } ;
-    Lwt.return ()
-  end ;
-  begin editor_button
-      ~icon: "download" [%i"Download"] @@ fun () ->
-    let name = id ^ ".ml" in
-    let contents = Js.string (Ace.get_contents ace) in
-    Learnocaml_common.fake_download ~name ~contents ;
-    Lwt.return ()
-  end ;
-  let typecheck set_class =
-    Learnocaml_toplevel.check top (Ace.get_contents ace) >>= fun res ->
-    let error, warnings =
-      match res with
-      | Toploop_results.Ok ((), warnings) -> None, warnings
-      | Toploop_results.Error (err, warnings) -> Some err, warnings in
-    let transl_loc { Toploop_results.loc_start ; loc_end } =
-      { Ocaml_mode.loc_start ; loc_end } in
-    let error = match error with
-      | None -> None
-      | Some { Toploop_results.locs ; msg ; if_highlight } ->
-          Some { Ocaml_mode.locs = List.map transl_loc locs ;
-                 msg = (if if_highlight <> "" then if_highlight else msg) } in
-    let warnings =
-      List.map
-        (fun { Toploop_results.locs ; msg ; if_highlight } ->
-           { Ocaml_mode.loc = transl_loc (List.hd locs) ;
-             msg = (if if_highlight <> "" then if_highlight else msg) })
-        warnings in
-    Ocaml_mode.report_error ~set_class editor error warnings  >>= fun () ->
-    Ace.focus ace ;
-    Lwt.return () in
-  begin editor_button
-      ~group: toplevel_buttons_group
-      ~icon: "typecheck" [%i"Check"] @@ fun () ->
-    typecheck true
-  end ;
-  begin toplevel_button
-      ~group: toplevel_buttons_group
-      ~icon: "run" [%i"Eval code"] @@ fun () ->
-    Learnocaml_toplevel.execute_phrase top (Ace.get_contents ace) >>= fun _ ->
-    Lwt.return ()
-  end ;
-=======
->>>>>>> 18f0ddcb
   (* ---- main toolbar -------------------------------------------------- *)
   let exo_toolbar = find_component "learnocaml-exo-toolbar" in
   let toolbar_button = button ~container: exo_toolbar ~theme: "light" in
-  let () = if idEditor id then
-    begin
-    let id = String.sub id 1 ((String.length id)-1) in
-    begin toolbar_button
-       ~icon: "upload" [%i"Edit"] @@ fun ()->
-       Dom_html.window##.location##assign
-       (Js.string ("editor.html#id=" ^ id ^ "&action=open"));
-       Lwt.return_unit
-    end;
-    end in
   begin toolbar_button
       ~icon: "list" [%i"Exercises"] @@ fun () ->
     Dom_html.window##.location##assign
       (Js.string "/index.html#activity=exercises") ;
     Lwt.return ()
-  end; (* marque fin de la barre au dessus de celle a creer *)
+  end ;
   let messages = Tyxml_js.Html5.ul [] in
   let callback text =
     Manip.appendChild messages Tyxml_js.Html5.(li [ pcdata text ]) in
@@ -745,20 +495,8 @@
           Lwt_js.sleep 5. >>= fun () ->
           Manip.SetCss.opacity abort_message (Some "1") ;
           aborted >>= fun () ->
-          Lwt.return Learnocaml_report.[ Message
-            ([ Text [%i"Grading aborted by user."] ], Failure) ] in
+          Lwt.return Learnocaml_report.[ Message ([ Text [%i"Grading aborted by user."] ], Failure) ] in
         Lwt.pick [ grading ; abortion ] >>= fun report ->
-<<<<<<< HEAD
-        let _ = display_report exo report in
-          (* if not(idEditor id) then *)
-          begin
-            worker := Grading_jsoo.get_grade ~callback exo ;
-            (* Learnocaml_local_storage.(store (exercise_state id))
-            { Learnocaml_exercise_state.grade = Some grade ;
-            solution ; report = Some report ;
-            mtime = gettimeofday () } *)
-          end;
-=======
         let grade = display_report exo report in
         let editor, answer =
           if submit_report then
@@ -772,32 +510,19 @@
         in
         token >>= fun token ->
         sync_exercise token id ?answer ?editor >>= fun _save ->
->>>>>>> 18f0ddcb
         select_tab "report" ;
         Lwt_js.yield () >>= fun () ->
         Ace.focus ace ;
         Lwt.return ()
     | Toploop_results.Error _ ->
-         let msg =
+        let msg =
           Learnocaml_report.[ Text [%i"Error in your code."] ; Break ;
-                   Text [%i"Cannot start the grader \
-                            if your code does not typecheck."] ] in
+                   Text [%i"Cannot start the grader if your code does not typecheck."] ] in
         let report = Learnocaml_report.[ Message (msg, Failure) ] in
-<<<<<<< HEAD
-        let _ = display_report exo report in
-        (* if not(idEditor id) then
-          begin
-            Learnocaml_local_storage.(store (exercise_state id))
-            { Learnocaml_exercise_state.grade = Some grade ;
-            solution ; report = Some report ;
-            mtime = gettimeofday () }
-          end ; *)
-=======
         let grade = display_report exo report in
         Learnocaml_local_storage.(store (exercise_state id))
           { Answer.grade = Some grade ; solution ; report = Some report ;
             mtime = gettimeofday () } ;
->>>>>>> 18f0ddcb
         select_tab "report" ;
         Lwt_js.yield () >>= fun () ->
         Ace.focus ace ;
@@ -808,4 +533,5 @@
   toplevel_launch >>= fun _ ->
   typecheck false >>= fun () ->
   hide_loading ~id:"learnocaml-exo-loading" () ;
-  Lwt.return () ;;+  Lwt.return ()
+;;