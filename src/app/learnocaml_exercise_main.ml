--- conflicted
+++ resolved
@@ -323,30 +323,12 @@
         from now on will remain local only."]
 
 let () =
-<<<<<<< HEAD
   run_async_with_log @@ fun () ->
   set_string_translations_exercises ();
-  Learnocaml_local_storage.init () ;
-=======
-  Lwt.async_exception_hook := begin fun e ->
-    Firebug.console##log (Js.string
-                            (Printexc.to_string e ^
-                             if Printexc.backtrace_status () then
-                               Printexc.get_backtrace ()
-                             else ""));
-    match e with
-    | Failure message -> fatal message
-    | Server_caller.Cannot_fetch message -> fatal message
-    | exn -> fatal (Printexc.to_string exn)
-  end ;
-  (match Js_utils.get_lang() with Some l -> Ocplib_i18n.set_lang l | None -> ());
-  Lwt.async @@ fun () ->
-  set_string_translations ();
   Learnocaml_local_storage.init ();
   retrieve (Learnocaml_api.Version ())
   >|= fun (_,server_id) ->
     Learnocaml_local_storage.(store server_id) server_id;
->>>>>>> afa3c443
   let token =
     try
       Learnocaml_local_storage.(retrieve sync_token) |>
