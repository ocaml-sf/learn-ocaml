--- conflicted
+++ resolved
@@ -29,256 +29,6 @@
     let contents = [ H.p [H.pcdata (String.trim message) ] ] in
   confirm ~title ~ok_label ~cancel_label contents refresh
 
-<<<<<<< HEAD
-let display_descr ex_meta =
-  let open Tyxml_js.Html5 in
-  let open Learnocaml_data.Exercise in
-  match ex_meta.Meta.short_description with
-  | None -> div ~a:[ a_class [ "descr" ] ] []
-  | Some descr ->
-      div ~a:[ a_class [ "descr" ] ] [
-        h2 ~a:[ a_class [ "learnocaml-exo-meta-category" ] ]
-          [ pcdata ex_meta.Meta.title ] ;
-        p [ pcdata descr ] ;
-      ]
-
-let display_stars ex_meta =
-  let open Tyxml_js.Html5 in
-  let open Learnocaml_data.Exercise in
-  let stars =
-    let num = 5 * int_of_float (ex_meta.Meta.stars *. 2.) in
-    let num = max (min num 40) 0 in
-    let alt = Format.asprintf [%if"difficulty: %d / 40"] num in
-    let src = Format.asprintf "/icons/stars_%02d.svg" num in
-    img ~alt ~src ()
-  in
-  div ~a:[ a_class [ "stars" ] ] [
-    p [
-      pcdata [%i "Difficulty:"];
-      pcdata " "; (* lets not add whitespaces into translation strings (double
-                     colon are mandatory, though, since rules are not the same
-                     in english or french for example). *)
-      stars
-    ]
-  ]
-
-let display_kind ex_meta =
-  let open Tyxml_js.Html5 in
-  let open Learnocaml_data.Exercise in
-  let kind_repr = string_of_exercise_kind ex_meta.Meta.kind in
-  div ~a:[ a_class [ "length" ] ] [
-    p [ pcdata (Format.sprintf [%if "Kind: %s"] kind_repr) ]
-  ]
-
-let exercise_link ?(cl = []) id content =
-  let open Tyxml_js.Html5 in
-  a ~a:[ a_href ("/exercises/"^id^"/") ;
-         a_class cl ;
-       ]
-    content
-
-let display_exercise_meta id meta content_id =
-  let content = find_component content_id in
-  let descr =
-    exercise_link ~cl:[ "exercise" ] id [
-      display_descr meta ;
-      H.div ~a:[  ] [
-        display_stars meta ;
-        display_kind meta ;
-      ]
-    ]
-  in
-  Manip.replaceChildren content [ descr ];
-  Lwt.return ()
-
-let display_list ?(sep=Tyxml_js.Html5.pcdata ", ") l =
-  let open Tyxml_js.Html5 in
-  let rec gen acc = function
-    | [] -> [ pcdata "" ]
-    | a :: [] -> a :: acc
-    | a :: ((_ :: _) as rem) ->
-        gen (sep :: (a  :: acc)) rem
-  in
-  gen [] l |> List.rev
-
-let get_skill_index token =
-  let index = lazy (
-    retrieve (Learnocaml_api.Exercise_index token)
-    >|= fun (index, _) ->
-    Exercise.Index.fold_exercises (fun (req, focus) id meta ->
-        let add sk id map =
-          SMap.add sk
-            (SSet.add id (try SMap.find sk map with Not_found -> SSet.empty))
-            map
-        in
-        List.fold_left (fun acc sk -> add sk id acc) req
-          meta.Exercise.Meta.requirements,
-        List.fold_left (fun acc sk -> add sk id acc) focus
-          meta.Exercise.Meta.focus
-      ) (SMap.empty, SMap.empty) index
-  ) in
-  fun skill ->
-    Lazy.force index >|= fun (req, focus) ->
-    try match skill with
-      | `Requirements s -> SSet.elements (SMap.find s req)
-      | `Focus s -> SSet.elements (SMap.find s focus)
-    with Not_found -> []
-
-let display_skill_meta _skill exs content_id =
-  let content = find_component content_id in
-  Manip.replaceChildren content
-    (display_list @@
-     List.map (fun ex_id ->
-         exercise_link ex_id [Tyxml_js.Html5.pcdata ex_id]) exs);
-  Lwt.return ()
-
-let display_link onclick content_id value =
-  let open Tyxml_js.Html5 in
-  let cid = Format.asprintf "%s-%s" content_id value in
-  let expand_id = Format.asprintf "%s-expand" cid in
-  let displayed = ref false in
-  let onclick _ =
-    let exp = find_component expand_id in
-    if not (!displayed) then
-      begin
-        ignore @@ onclick cid;
-        displayed := true;
-        Manip.removeChildren exp;
-        Manip.appendChild exp (pcdata "[-]")
-      end
-    else
-      begin
-        Manip.removeChildren (find_component cid);
-        displayed := false;
-        Manip.removeChildren exp;
-        Manip.appendChild exp (pcdata "[+]")
-      end;
-    true
-  in
-  div [
-    p ~a:[ a_class [ "learnocaml-exo-expandable-link" ];
-           a_onclick onclick;
-         ]
-      [
-        span ~a:[ a_id expand_id; a_class ["expand-sign"] ] [ pcdata "[+]" ];
-        pcdata value
-      ] ;
-    div ~a:[a_id cid;
-            a_class [ "learnocaml-exo-meta-category" ] ] [] ]
-
-let display_skill_link index content_id s =
-  let skill = match s with `Focus s | `Requirements s -> s in
-  display_link (display_skill_meta s index) content_id skill
-
-let display_exercise_link content_id meta e =
-  display_link (display_exercise_meta e meta) content_id e
-
-let display_authors authors =
-  let open Tyxml_js.Html5 in
-  let author (name, mail) =
-    span [ pcdata name;
-           pcdata " <";
-           a ~a:[ a_href ("mailto:" ^ mail) ]
-             [ pcdata mail ];
-           pcdata ">"
-         ] in
-  display_list @@ List.map author authors
-
-let display_meta token ex_meta id =
-  let open Learnocaml_data.Exercise in
-  let open Tyxml_js.Html5 in
-  let ident =
-    Format.asprintf "%s %s" [%i "Identifier:" ] id in
-  let opt l f = match l with [] -> None | l -> Some (f l) in
-  let authors =
-    opt ex_meta.Meta.author @@ fun author ->
-    let title = match author with [_] -> [%i"Author"] | _ -> [%i"Authors"] in
-    span [ pcdata title; pcdata " " ] ::
-    display_authors author
-  in
-  retrieve (Learnocaml_api.Exercise_index token)
-  >|= fun (index, _) ->
-  let req_map, focus_map =
-    Exercise.Index.fold_exercises (fun (req, focus) id meta ->
-        let add sk id map =
-          SMap.add sk
-            (SSet.add id (try SMap.find sk map with Not_found -> SSet.empty))
-            map
-        in
-        List.fold_left (fun acc sk -> add sk id acc) req
-          meta.Exercise.Meta.requirements,
-        List.fold_left (fun acc sk -> add sk id acc) focus
-          meta.Exercise.Meta.focus
-      ) (SMap.empty, SMap.empty) index
-  in
-  let focus =
-    opt ex_meta.Meta.focus @@ fun focus ->
-    [%i "Skills trained:"],
-    display_list ~sep:(pcdata "") @@
-    List.map (fun s ->
-        display_skill_link
-          (try SSet.elements (SMap.find s focus_map) with Not_found -> [])
-          "learnocaml-exo-focus-meta" (`Focus s))
-      focus in
-  let requirements =
-    opt ex_meta.Meta.requirements @@ fun requirements ->
-    [%i "Skills required:"],
-      display_list ~sep:(pcdata "") @@
-      List.map (fun s ->
-          display_skill_link
-            (try SSet.elements (SMap.find s req_map) with Not_found -> [])
-            "learnocaml-exo-requirements-meta" (`Requirements s))
-        requirements in
-  let backward =
-    let l =
-      List.fold_left (fun acc id ->
-          match Exercise.Index.find_opt index id with
-          | Some meta ->
-              display_exercise_link "learnocaml-exo-backward-meta" meta id
-              :: acc
-          | None -> acc)
-        []
-        (List.rev ex_meta.Meta.backward)
-    in
-    opt l @@ fun l ->
-    [%i"Previous exercises:"], display_list ~sep:(pcdata "") l
-  in
-  let forward =
-    let l =
-      List.fold_left (fun acc id ->
-          match Exercise.Index.find_opt index id with
-          | Some meta ->
-              display_exercise_link "learnocaml-exo-backward-meta" meta id
-              :: acc
-          | None -> acc)
-        []
-        (List.rev ex_meta.Meta.forward)
-    in
-    opt l @@ fun l ->
-    [%i"Next exercises:"], display_list ~sep:(pcdata "") l
-  in
-  let tab = find_component "learnocaml-exo-tab-meta" in
-  Manip.replaceChildren tab @@
-  Tyxml_js.Html5.([
-    h1 ~a:[ a_class [ "learnocaml-exo-meta-title" ] ]
-      [ pcdata [%i "Metadata" ] ] ;
-
-    div ~a:[ a_id "learnocaml-exo-content-meta" ]
-      (display_descr ex_meta ::
-       display_stars ex_meta ::
-       display_kind ex_meta ::
-       p [ pcdata ident ] ::
-       (match authors with Some a -> p a | None -> div []) ::
-       List.map (function
-           | Some (title, values) ->
-               div
-                 (h2 ~a:[ a_class [ "learnocaml-exo-meta-category-title" ] ]
-                    [ pcdata title ] ::
-                  values)
-           | None -> div [])
-         [ focus ; requirements ; backward ; forward ])
-  ])
-=======
 let get_grade =
   let get_worker = get_worker_code "learnocaml-grader-worker.js" in
   fun ?callback ?timeout exercise ->
@@ -324,10 +74,9 @@
         ]
         content
   end
-  
-module Display = Display_exercise(Exercise_link)    
-open Display  
->>>>>>> 7f3ce568
+
+module Display = Display_exercise(Exercise_link)
+open Display
 
 let is_readonly = ref false
 
@@ -342,9 +91,8 @@
    to put a '.' before the id
    therefore idEditor looks for a '.' before the id *)
 
-let idEditor s =  not ((Regexp.string_match (Regexp.regexp "^[.]+") s 0) = None) 
-
-  
+let idEditor s =  not ((Regexp.string_match (Regexp.regexp "^[.]+") s 0) = None)
+
 let () =
   run_async_with_log @@ fun () ->
   set_string_translations_exercises ();
@@ -353,7 +101,7 @@
   >|= fun (_,server_id) ->
     Learnocaml_local_storage.(store server_id) server_id;
   let token = get_token ()
-    
+
   in
   (* ---- launch everything --------------------------------------------- *)
   let toplevel_buttons_group = button_group () in
@@ -375,14 +123,13 @@
   let exercise_fetch = match idEditor id with
     | false -> token >>= fun token ->
                retrieve (Learnocaml_api.Exercise (token, id))
-               
+
     | true -> let proper_id = String.sub id 1 ((String.length id)-1) in
               Lwt.return ((Editor_lib.get_editor_state proper_id).Editor.metadata,
                           (Editor_lib.exo_creator proper_id ),
                           None)
   in
-  
- 
+
   let after_init top =
     exercise_fetch >>= fun (_meta, exo, _deadline) ->
     begin match Learnocaml_exercise.(decipher File.prelude exo) with
