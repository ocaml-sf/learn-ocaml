--- conflicted
+++ resolved
@@ -31,14 +31,13 @@
     Js.Unsafe.global ##. _Blob in
   let blob = new%js blob (Js.array [| contents |]) in
   let url =
-    Js.Unsafe.meth_call (Js.Unsafe.global##._URL)
-      "createObjectURL" [| Js.Unsafe.inject blob |] in
+    Js.Unsafe.meth_call (Js.Unsafe.global##._URL) "createObjectURL" [| Js.Unsafe.inject blob |] in
   let link = Dom_html.createA Dom_html.document in
   link##.href := url ;
   Js.Unsafe.set link (Js.string "download") (Js.string name) ;
-  ignore (Dom_html.document##.body##(appendChild (link :> Dom.node Js.t))) ;
+  ignore (Dom_html.document##.body##(appendChild ((link :> Dom.node Js.t)))) ;
   ignore (Js.Unsafe.meth_call link "click" [||]) ;
-  ignore (Dom_html.document##.body##(removeChild (link :> Dom.node Js.t)))
+  ignore (Dom_html.document##.body##(removeChild ((link :> Dom.node Js.t))))
 
 let fake_upload () =
   let input_files_load =
@@ -52,13 +51,12 @@
       Js.Opt.case (ev##.target) fail @@ fun target ->
       Js.Opt.case (Dom_html.CoerceTo.input target) fail @@ fun input ->
       Js.Optdef.case (input##.files) fail @@ fun files ->
-      Js.Opt.case (files##(item 0)) fail @@ fun file ->
+      Js.Opt.case (files##(item (0))) fail @@ fun file ->
       let name = Js.to_string file##.name in
       let fileReader = new%js File.fileReader in
       fileReader##.onload := Dom.handler (fun ev ->
           Js.Opt.case (ev##.target) fail @@ fun target ->
-          Js.Opt.case (File.CoerceTo.string (target##.result)) fail @@
-          fun result ->
+          Js.Opt.case (File.CoerceTo.string (target##.result)) fail @@ fun result ->
           Lwt.wakeup result_wakener (name, result) ;
           Js._true) ;
       fileReader##(readAsText file) ;
@@ -287,49 +285,10 @@
     | None -> button_group ()
     | Some group -> group in
   let button =
-<<<<<<< HEAD
-    Tyxml_js.Html.(button [
-                   img ~alt:(lbl ^ " icon")
-                       ~src:("icons/icon_" ^ icon ^ "_" ^ theme ^ ".svg") () ;
-=======
     H.(button [
         img ~alt:"" ~src:("/icons/icon_" ^ icon ^ "_" ^ theme ^ ".svg") () ;
->>>>>>> 18f0ddcb
         pcdata " " ;
-        span ~a:[ a_class [ "label" ] ] [ pcdata lbl ];
-      ]) in
-  Manip.Ev.onclick button
-    (fun _ ->
-       begin Lwt.async @@ fun () ->
-         Lwt_mutex.with_lock mutex @@ fun () ->
-         disabling_button_group group cb
-       end ;
-       true) ;
-  let dom_button =
-    (Tyxml_js.To_dom.of_button button
-     :> < disabled : bool Js.t Js.prop > Js.t) in
-  let self_disabled =
-    match state with
-    | None -> ref false
-    | Some (disabled, self) ->
-        self := Some (group, dom_button) ;
-        disabled in
-  others := (dom_button, self_disabled) :: !others ;
-  if !self_disabled || !cnt > 0 then
-    dom_button##.disabled := Js.bool true ;
-  Manip.appendChild container button
-
-let button2 ~container ~theme ?group ?state ~icon lbl cb =
-  let (others, mutex, cnt) as group =
-    match group with
-    | None -> button_group ()
-    | Some group -> group in
-  let button =
-    Tyxml_js.Html.(button ~a:[a_id "grade_id"] [
-                   img ~alt:(lbl ^ " icon")
-                       ~src:("icons/icon_" ^ icon ^ "_" ^ theme ^ ".svg") () ;
-        pcdata " " ;
-        span ~a:[ a_class [ "label" ] ] [ pcdata lbl ];
+        span ~a:[ a_class [ "label" ] ] [ pcdata lbl ]
       ]) in
   Manip.Ev.onclick button
     (fun _ ->
