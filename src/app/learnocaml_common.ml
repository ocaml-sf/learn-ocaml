(* This file is part of Learn-OCaml.
 *
 * Copyright (C) 2019 OCaml Software Foundation.
 * Copyright (C) 2016-2018 OCamlPro.
 *
 * Learn-OCaml is distributed under the terms of the MIT license. See the
 * included LICENSE file for details. *)

open Js_of_ocaml
open Js_utils
open Lwt.Infix
open Learnocaml_data
open Learnocaml_config

module H = Tyxml_js.Html

let find_div_or_append_to_body id =
  match Manip.by_id id with
  | Some div -> div
  | None ->
      let div = H.(div ~a:[ a_id id ]) [] in
      Manip.(appendChild Elt.body) div;
      div

let find_component id =
  match Js_utils.Manip.by_id id with
  | Some div -> div
  | None -> failwith ("Cannot find id " ^ id)

let fake_download ~name ~contents =
  (* TODO: add some primitives to jsoo and clean this up  *)
  let blob : (Js.js_string Js.t Js.js_array Js.t -> File.blob Js.t) Js.constr =
    Js.Unsafe.global ##. _Blob in
  let blob = new%js blob (Js.array [| contents |]) in
  let url =
    Js.Unsafe.meth_call (Js.Unsafe.global##._URL) "createObjectURL" [| Js.Unsafe.inject blob |] in
  let link = Dom_html.createA Dom_html.document in
  link##.href := url ;
  Js.Unsafe.set link (Js.string "download") (Js.string name) ;
  ignore (Dom_html.document##.body##(appendChild ((link :> Dom.node Js.t)))) ;
  ignore (Js.Unsafe.meth_call link "click" [||]) ;
  ignore (Dom_html.document##.body##(removeChild ((link :> Dom.node Js.t))))

let fake_upload () =
  let input_files_load =
    Dom_html.createInput ~_type: (Js.string "file") Dom_html.document in
  let result_t, result_wakener = Lwt.wait () in
  let fail () =
    Lwt.wakeup_exn result_wakener
      (Failure "file loading not implemented for this browser") ;
    Js._true in
  input_files_load##.onchange := Dom.handler (fun ev ->
      Js.Opt.case (ev##.target) fail @@ fun target ->
      Js.Opt.case (Dom_html.CoerceTo.input target) fail @@ fun input ->
      Js.Optdef.case (input##.files) fail @@ fun files ->
      Js.Opt.case (files##(item (0))) fail @@ fun file ->
      let name = Js.to_string file##.name in
      let fileReader = new%js File.fileReader in
      fileReader##.onload := Dom.handler (fun ev ->
          Js.Opt.case (ev##.target) fail @@ fun target ->
          Js.Opt.case (File.CoerceTo.string (target##.result)) fail @@ fun result ->
          Lwt.wakeup result_wakener (name, result) ;
          Js._true) ;
      fileReader##(readAsText file) ;
      Js._true) ;
  ignore (Js.Unsafe.meth_call input_files_load "click" [||]) ;
  result_t

let fatal ?(title=[%i"INTERNAL ERROR"]) message =
  let titletext = title in
  let id = "ocp-fatal-layer" in
  let div = match Manip.by_id id with
    | Some div -> div
    | None ->
        let div =
          H.div ~a:[ H.a_id id ;
                     H.a_class ["learnocaml-dialog-overlay"]
                   ]
            []
        in
        Manip.(appendChild Elt.body) div;
        div in
  Manip.replaceChildren div [
    H.div [
      H.h3 [ H.txt titletext ];
      H.div [ H.p [ H.txt (String.trim message) ] ];
    ]
  ]

let dialog_layer_id = "ocp-dialog-layer"

let box_button txt f =
  H.button ~a: [
    H.a_onclick (fun _ ->
        f ();
        match Manip.by_id dialog_layer_id with
        | Some div -> Manip.removeChild Manip.Elt.body div; false
        | None -> (); false)
  ] [ H.txt txt ]

let close_button txt =
  box_button txt @@ fun () -> ()

let ext_alert ~title ?(buttons = [close_button [%i"OK"]]) message =
  let div = match Manip.by_id dialog_layer_id with
    | Some div -> div
    | None ->
        let div =
          H.div ~a:[ H.a_id dialog_layer_id ;
                     H.a_class ["learnocaml-dialog-overlay"] ]
            []
        in
        Manip.(appendChild Elt.body) div;
        div in
  Manip.replaceChildren div [
<<<<<<< HEAD
      H.div [
          H.h3 [ H.pcdata title ];
          H.div message;
          H.div ~a:[ H.a_class ["buttons"] ] buttons;
        ]
=======
    H.div [
      H.h3 [ H.txt title ];
      H.div message;
      H.div ~a:[ H.a_class ["buttons"] ] buttons;
>>>>>>> 73f56f0b
    ]
  
let lwt_alert ~title ~buttons message =
  let waiter, wakener = Lwt.task () in
  let buttons =
    List.map (fun (txt, f) ->
        box_button txt (fun () ->
            Lwt.async @@ fun () ->
            f () >|= Lwt.wakeup_later wakener))
      buttons
  in
  ext_alert ~title message ~buttons;
  waiter

let alert ?(title=[%i"ERROR"]) ?buttons message =
  ext_alert ~title ?buttons [ H.p [H.txt (String.trim message)] ]

let confirm ~title ?(ok_label=[%i"OK"]) ?(cancel_label=[%i"Cancel"]) contents f =
  ext_alert ~title contents ~buttons:[
    box_button ok_label f;
    close_button cancel_label;
  ]

let ask_string ~title ?(ok_label=[%i"OK"]) contents =
  let input_field =
    H.input ~a:[
        H.a_input_type `Text;
      ] ()
  in
  let result_t, up = Lwt.wait () in
  ext_alert ~title (contents @ [input_field]) ~buttons:[
      box_button ok_label (fun () -> Lwt.wakeup up @@ Manip.value input_field)
    ];
  result_t

let default_exn_printer = function
  | Failure msg -> msg
  | e -> Printexc.to_string e

let catch_with_alert ?(printer=default_exn_printer) f =
  Lwt.catch f @@ fun exn -> alert (printer exn); Lwt.return_unit

let hide_loading ?(id = "ocp-loading-layer") () =
  let elt = find_div_or_append_to_body id in
  Manip.(removeClass elt "initial") ;
  Manip.(removeClass elt "loading") ;
  Manip.(addClass elt "loaded")

let show_loading ?(id = "ocp-loading-layer") contents f =
  let show () =
    let elt = find_div_or_append_to_body id in
    Manip.(addClass elt "loading-layer") ;
    Manip.(removeClass elt "loaded") ;
    Manip.(addClass elt "loading") ;
    let chamo_src =
      api_server ^ "/icons/tryocaml_loading_" ^ string_of_int (Random.int 9 + 1) ^ ".gif" in
    Manip.replaceChildren elt
      H.[
        div ~a: [ a_id "chamo" ] [ img ~alt: "loading" ~src: chamo_src () ] ;
        div ~a: [ a_class [ "messages" ] ] contents
      ]
  in
  let hide () =
    let elt = find_div_or_append_to_body id in
    Manip.(removeClass elt "initial") ;
    Manip.(removeClass elt "loading") ;
    Manip.(addClass elt "loaded")
  in
  Lwt.finalize
    (fun () -> show (); f ())
    (fun () -> hide (); Lwt.return_unit)

let set_assoc name value =
  let rec set acc = function
    | [] -> List.rev ((name, value) :: acc)
    | (n, _) :: args when n = name ->
        List.rev_append ((name, value) :: acc) args
    | arg :: args -> set (arg :: acc) args in
  set []

let delete_assoc name =
  List.filter (fun (n, _) -> n <> name)

let arg, set_arg, delete_arg =
  let args = ref (Js_utils.parse_fragment ()) in
  let delete_arg name =
    args := delete_assoc name !args ;
    Js_utils.set_fragment !args in
  let set_arg name value =
    args := set_assoc name value !args ;
    Js_utils.set_fragment !args  in
  let arg name =
    List.assoc name !args in
  arg, set_arg, delete_arg

type button_group =
  (< disabled : bool Js.t Js.prop > Js.t * bool ref) list ref
  * Lwt_mutex.t
  * int ref

let button_group () : button_group =
  (ref [], Lwt_mutex.create (), ref 0)

type button_state =
  bool ref
  * (button_group * < disabled : bool Js.t Js.prop > Js.t) option ref

let button_state () : button_state =
  (ref false, ref None)

let disable_button_group (buttons, _, cpt) =
  incr cpt ;
  if !cpt = 1 then
    List.iter
      (fun (button, _) ->
         button##.disabled := Js.bool true)
      !buttons

let enable_button_group (buttons, _, cpt) =
  decr cpt ;
  if !cpt = 0 then
    List.iter
      (fun (button, state) ->
         if not !state then
           button##.disabled := Js.bool false)
      !buttons

let disable_button (disabled, self) =
  match !self with
  | None ->
      disabled := true
  | Some (_, button) ->
      disabled := true ;
      button##.disabled := Js.bool true

let enable_button (disabled, self) =
  match !self with
  | None ->
      disabled := false
  | Some ((_, _, cpt), button) ->
      disabled := false ;
      if !cpt = 0 then
        button##.disabled := Js.bool false

let button_group_disabled (_, _, cpt) =
  !cpt > 0

let disabling_button_group group cb =
  disable_button_group group ;
  Lwt_js.yield () >>= fun () ->
  Lwt.catch cb
    (function
      | Lwt.Canceled -> Lwt.return ()
      | exn -> Lwt.fail exn) >>= fun res ->
  enable_button_group group ;
  Lwt_js.yield () >>= fun () ->
  Lwt.return res

let disable_with_button_group component (buttons, _, _) =
  buttons :=
    ((component :> < disabled : bool Js.t Js.prop > Js.t), ref false)
    :: !buttons

let button ~container ~theme ?group ?state ~icon lbl cb =
  let (others, mutex, cnt) as group =
    match group with
    | None -> button_group ()
    | Some group -> group in
  let button =
    H.(button [
        img ~alt:"" ~src:(api_server ^ "/icons/icon_" ^ icon ^ "_" ^ theme ^ ".svg") () ;
        txt " " ;
        span ~a:[ a_class [ "label" ] ] [ txt lbl ]
      ]) in
  Manip.Ev.onclick button
    (fun _ ->
       begin Lwt.async @@ fun () ->
         Lwt_mutex.with_lock mutex @@ fun () ->
         disabling_button_group group cb
       end ;
       true) ;
  let dom_button =
    (Tyxml_js.To_dom.of_button button
     :> < disabled : bool Js.t Js.prop > Js.t) in
  let self_disabled =
    match state with
    | None -> ref false
    | Some (disabled, self) ->
        self := Some (group, dom_button) ;
        disabled in
  others := (dom_button, self_disabled) :: !others ;
  if !self_disabled || !cnt > 0 then
    dom_button##.disabled := Js.bool true ;
  Manip.appendChild container button

let dropdown ~id ~title items =
    let toggle _ =
      let menu = find_component id in
      let disp =
        match Manip.Css.display menu with
        | "block" -> "none"
        | _ ->
            Lwt_js_events.async (fun () ->
                Lwt_js_events.click window >|= fun _ ->
                Manip.SetCss.display menu "none"
              );
            "block"
      in
      Manip.SetCss.display menu disp;
      false
    in
    H.div ~a: [H.a_class ["dropdown_btn"]] [
      H.button ~a: [H.a_onclick toggle]
        (title @ [H.txt " \xe2\x96\xb4" (* U+25B4 *)]);
      H.div ~a: [H.a_id id; H.a_class ["dropdown_content"]] items
    ]

let gettimeofday () =
  (new%js Js.date_now)##getTime /. 1000.

let render_rich_text ?on_runnable_clicked text =
  let open Learnocaml_data.Tutorial in
  let rec render acc text =
    match text with
    | [] -> List.rev acc
    | Text text :: rest ->
        render
          (H.txt text :: acc)
          rest
    | Code { code ; runnable } :: rest ->
        let elt = H.code [ H.txt code ] in
        (match runnable, on_runnable_clicked with
         | true, Some cb ->
             Manip.addClass elt "runnable" ;
             Manip.Ev.onclick elt (fun _ -> cb code ; true)
         | _ -> ()) ;
        render (elt :: acc) rest ;
    | Emph text :: rest ->
        render
          (H.em (render [] text) :: acc)
          rest
    | Image _ :: _ -> assert false
    | Math code :: rest ->
        render
          (H.txt ("`" ^ code ^ "`") :: acc)
          rest in
  (render [] text
   :> [< Html_types.phrasing > `Code `Em `PCDATA ] H.elt list)

let extract_text_from_rich_text text =
  let open Learnocaml_data.Tutorial in
  let rec render acc text =
    match text with
    | [] -> String.concat " " (List.rev acc)
    | Text text :: rest ->
        render (text :: acc) rest
    | Code { code ; _ } :: rest ->
        render (("[" ^ code ^ "]") :: acc) rest
    | Emph text :: rest ->
        render (("*" ^ render [] text ^ "*") :: acc) rest
    | Image { alt ; _ } :: rest ->
        render (("(" ^ alt ^ ")") :: acc) rest
    | Math code :: rest ->
        render (("$" ^ code ^ "$") :: acc) rest in
  render [] text

let set_state_from_save_file ?token save =
  let open Learnocaml_data.Save in
  let open Learnocaml_local_storage in
  (match token with None -> () | Some t -> store sync_token t);
  store nickname save.nickname;
  store all_exercise_states
    (SMap.merge (fun _ ans edi ->
         match ans, edi with
         | Some ans, Some (mtime, solution) ->
             Some {ans with Answer.solution; mtime}
         | None, Some (mtime, solution) ->
             Some Answer.{grade = None; report = None; solution; mtime}
         | ans, _ -> ans)
        save.all_exercise_states save.all_exercise_editors);
  store all_toplevel_histories save.all_toplevel_histories;
  store all_exercise_toplevel_histories save.all_exercise_toplevel_histories

let rec retrieve ?ignore req =
  Server_caller.request req >>= function
  | Ok x -> Lwt.return x
  | Error e ->
      lwt_alert ~title:[%i"REQUEST ERROR"] [
        H.p [H.txt [%i"Could not retrieve data from server"]];
        H.code [H.txt (Server_caller.string_of_error e)];
      ] ~buttons:(
        ([%i"Retry"], (fun () -> retrieve req)) ::
        (match ignore with
         | None -> []
         | Some v -> [[%i"Ignore"], fun () -> Lwt.return v]) @
        [[%i"Cancel"], (fun () -> Lwt.fail Lwt.Canceled)]
      )

let get_state_as_save_file ?(include_reports = false) () =
  let open Learnocaml_data.Save in
  let open Learnocaml_local_storage in
  let answers = retrieve all_exercise_states in
  {
    nickname = retrieve nickname;
    all_exercise_editors =
      if include_reports then SMap.empty
      else SMap.map (fun a -> a.Answer.mtime, a.Answer.solution) answers;
    all_exercise_states =
      if include_reports then answers
      else SMap.empty;
    all_toplevel_histories = retrieve all_toplevel_histories;
    all_exercise_toplevel_histories = retrieve all_exercise_toplevel_histories;
  }

let rec sync_save token save_file =
  Server_caller.request (Learnocaml_api.Update_save (token, save_file))
  >>= function
  | Ok save -> set_state_from_save_file ~token save; Lwt.return save
  | Error (`Not_found _) ->
      Server_caller.request_exn
        (Learnocaml_api.Create_token ("", Some token, None)) >>= fun _token ->
      assert (_token = token);
      Server_caller.request_exn
        (Learnocaml_api.Update_save (token, save_file)) >>= fun save ->
      set_state_from_save_file ~token save;
      Lwt.return save
  | Error e ->
      lwt_alert ~title:[%i"SYNC FAILED"] [
        H.p [H.txt [%i"Could not synchronise save with the server"]];
        H.code [H.txt (Server_caller.string_of_error e)];
      ] ~buttons:[
        [%i"Retry"], (fun () -> sync_save token save_file);
        [%i"Ignore"], (fun () -> Lwt.return save_file);
      ]

let sync token = sync_save token (get_state_as_save_file ())

let sync_exercise token ?answer ?editor id =
  let handle_serverless () =
    (* save the text at least locally (but not the report & grade, that could
       be misleading) *)
    let txt = match editor, answer with
      | Some t, _ -> Some t
      | _, Some a -> Some a.Answer.solution
      | _ -> None
    in
    match txt with
    | Some txt ->
       let key = Learnocaml_local_storage.exercise_state id in
       let a0 = Learnocaml_local_storage.retrieve key in
       Learnocaml_local_storage.store key
         {a0 with Answer.
          solution = txt;
          mtime = gettimeofday () }
    | None -> ()
  in
  let nickname = Learnocaml_local_storage.(retrieve nickname) in
  let toplevel_history =
    SMap.find_opt id Learnocaml_local_storage.(retrieve all_toplevel_histories)
  in
  let txt = match editor with None -> None | Some e -> Some (max_float, e) in
  let opt_to_map = function
    | Some i -> SMap.singleton id i
    | None -> SMap.empty
  in
  let save_file = Save.{
    nickname;
    all_exercise_editors = opt_to_map txt;
    all_exercise_states = opt_to_map answer;
    all_toplevel_histories = SMap.empty;
    all_exercise_toplevel_histories = opt_to_map toplevel_history;
  } in
  match token with
  | Some token ->
     Lwt.catch (fun () -> sync_save token save_file)
       (fun e ->
         handle_serverless ();
         raise e)
  | None -> set_state_from_save_file save_file;
            handle_serverless ();
            Lwt.return save_file

let string_of_seconds seconds =
  let days = seconds / 24 / 60 / 60 in
  let hours = seconds / 60 / 60 mod 24 in
  let minutes = seconds / 60 mod 60 in
  let seconds = seconds mod 60 in
  if days >= 1 then Printf.sprintf [%if"%dd %02dh"] days hours else
  if hours >= 1 then Printf.sprintf [%if"%02d:%02d"] hours minutes else
    Printf.sprintf [%if"0:%02d:%02d"] minutes seconds

let countdown ?(ontimeout = fun () -> ()) container t =
  let deadline = gettimeofday () +. t in
  let update_interval seconds =
    if seconds >= 24 * 60 * 60 then 1000. *. 60. *. 60.
    else if seconds >= 60 * 60 then 1000. *. 60.
    else 1000.
  in
  let update remaining =
    Manip.setInnerText container (string_of_seconds remaining)
  in
  let rec callback () =
    let remaining = int_of_float (deadline -. gettimeofday ()) in
    if remaining <= 0 then
      (update 0;
       ontimeout ())
    else
      (update remaining;
       ignore (window##setTimeout
                 (Js.wrap_callback callback)
                 (update_interval remaining)))
  in
  callback ()

let flog fmt = Printf.ksprintf (fun s -> Firebug.console##log(Js.string s)) fmt

let stars_div stars =
  H.div ~a:[ H.a_class [ "stars" ] ] [
    let num = 5 * int_of_float (stars *. 2.) in
    let num = max (min num 40) 0 in
    let alt = Format.asprintf [%if"difficulty: %d / 40"] num in
    let src = Format.asprintf "%s/icons/stars_%02d.svg" api_server num in
    H.img ~alt ~src ()
  ]

let exercise_text ex_meta exo =
  let mathjax_url =
    api_server ^ "/js/mathjax/MathJax.js?delayStartupUntil=configured"
  in
  let mathjax_config =
    "MathJax.Hub.Config({\n\
    \  jax: [\"input/AsciiMath\", \"output/HTML-CSS\"],\n\
    \  extensions: [],\n\
    \  showMathMenu: false,\n\
    \  showMathMenuMSIE: false,\n\
    \  \"HTML-CSS\": {\n\
    \    imageFont: null\n\
    \  }
          });"
    (* the following would allow comma instead of dot for the decimal separator,
       but should depend on the language the exercise is in, not the language of the
       app
       "AsciiMath: {\n\
       \  decimal: \"" ^[%i"."]^ "\"\n\
        },\n"
    *)
  in
  (* Looking for the description in the correct language. *)
  let descr =
    let lang = "" in
    try
      List.assoc lang (Learnocaml_exercise.(access File.descr exo))
    with
      Not_found ->
        try List.assoc "" (Learnocaml_exercise.(access File.descr exo))
        with Not_found -> [%i "No description available for this exercise." ]
  in
  Format.asprintf
    "<!DOCTYPE html>\
     <html><head>\
     <title>%s - exercise text</title>\
     <meta charset='UTF-8'>\
     <link rel='stylesheet' href='%s/css/learnocaml_standalone_description.css'>\
     <script type='text/x-mathjax-config'>%s</script>
            <script type='text/javascript' src='%s'></script>\
     </head>\
     <body>\
     %s\
     </body>\
     <script type='text/javascript'>MathJax.Hub.Configured()</script>\
     </html>"
    ex_meta.Exercise.Meta.title
    api_server
    mathjax_config
    mathjax_url
    descr

let string_of_exercise_kind = function
  | Exercise.Meta.Project -> [%i"project"]
  | Exercise.Meta.Problem -> [%i"problem"]
  | Exercise.Meta.Exercise -> [%i"exercise"]

let grade_color = function
  | None -> "#808080"
  | Some score ->
      Printf.sprintf "hsl(%d, 100%%, 67%%)"
        (int_of_float (float_of_int score /. 100. *. 138.))

let get_assignments tokens exos_status =
  let module ES = Exercise.Status in
  let module ATM = Map.Make(struct
      type t = (float * float) * Token.Set.t * bool
      let compare (d1, ts1, dft1) (d2, ts2, dft2) =
        match compare d1 d2 with
        | 0 -> (match Token.Set.compare ts1 ts2 with
            | 0 -> compare dft1 dft2
            | n -> n)
        | n -> n
    end)
  in
  let atm_add atm key id =
    match ATM.find_opt key atm with
    | None -> ATM.add key (SSet.singleton id) atm
    | Some set -> ATM.add key (SSet.add id set) atm
  in
  let atm =
    SMap.fold (fun id st atm ->
        let assg = st.ES.assignments in
        let default = ES.default_assignment assg in
        let stl = ES.by_status tokens assg in
        let atm = match default with
          | ES.Assigned {start; stop} ->
              let explicit_tokens =
                Token.Map.fold (fun tok _ -> Token.Set.add tok)
                  assg.ES.token_map Token.Set.empty
              in
              let implicit_tokens =
                Token.Set.diff tokens explicit_tokens
              in
              atm_add atm ((start, stop), implicit_tokens, true) id
          | _ -> atm
        in
        List.fold_left (fun atm (status, tokens) ->
            match status with
            | ES.Open | ES.Closed -> atm
            | ES.Assigned {start; stop} ->
                let key = (start, stop), tokens, (status = default) in
                match ATM.find_opt key atm with
                | None ->
                    ATM.add key (SSet.singleton id) atm
                | Some ids ->
                    ATM.add key (SSet.add id ids) atm)
          atm
          stl)
      exos_status
      ATM.empty
  in
  ATM.fold (fun (assg, tokens, dft) exos l ->
      (assg, tokens, dft, exos) :: l)
    atm []
  |> List.rev

let string_of_date ?(time=false) t =
  let date = new%js Js.date_fromTimeValue (t *. 1000.) in
  if time then
    Printf.sprintf "%04d-%02d-%02d %02d:%02d"
      date##getFullYear (date##getMonth + 1) date##getDate
      date##getHours date##getMinutes
  else
    Printf.sprintf "%04d-%02d-%02d"
      date##getFullYear (date##getMonth + 1) date##getDate

let date ?(time=false) t =
  let date = new%js Js.date_fromTimeValue (t *. 1000.) in
  H.time ~a:[ H.a_datetime (Js.to_string date##toISOString) ] [
    H.txt
      (Js.to_string (if time then date##toLocaleString
                     else date##toLocaleDateString))
  ]

let tag_span tag =
  let color =
    Printf.sprintf "#%06x" ((Hashtbl.hash tag lor 0x808080) land 0xffffff)
  in
  H.span ~a:[H.a_class ["tag"];
             H.a_style ("background-color: "^color)]
    [H.txt tag]

let get_worker_code name =
  let worker_url = ref None in
  fun () -> match !worker_url with
    | None ->
        retrieve (Learnocaml_api.Static ["js"; name]) >|= fun js ->
        let url = js_code_url js in worker_url := Some url; url
    | Some url -> Lwt.return url

let mouseover_toggle_signal elt sigvalue setter =
  let rec hdl _ =
    Manip.Ev.onmouseout elt (fun _ ->
        setter None;
        Manip.Ev.onmouseover elt hdl;
        true
      );
    setter (Some sigvalue);
    true
  in
  Manip.Ev.onmouseover elt hdl

let ace_display tab =
  let ace = lazy (
    let answer =
      Ocaml_mode.create_ocaml_editor
        (Tyxml_js.To_dom.of_div tab)
    in
    let ace = Ocaml_mode.get_editor answer in
    Ace.set_font_size ace 16;
    Ace.set_readonly ace true;
    ace
  ) in
  (fun ans ->
     Ace.set_contents (Lazy.force ace) ~reset_undo:true ans),
  (fun () ->
    Ace.set_contents (Lazy.force ace) ~reset_undo:true "")

let toplevel_launch ?display_welcome ?after_init ?(on_disable=fun () -> ()) ?(on_enable=fun () -> ())
      container history on_show toplevel_buttons_group id =
  let timeout_prompt =
    Learnocaml_toplevel.make_timeout_popup ~on_show () in
  let flood_prompt =
    Learnocaml_toplevel.make_flood_popup ~on_show () in
  let history =
    let storage_key = history id in
    let on_update self =
      Learnocaml_local_storage.store storage_key
        (Learnocaml_toplevel_history.snapshot self) in
    let snapshot =
      Learnocaml_local_storage.retrieve storage_key in
    Learnocaml_toplevel_history.create
      ~gettimeofday
      ~on_update
      ~max_size: 99
      ~snapshot () in
  get_worker_code "learnocaml-toplevel-worker.js" () >>= fun worker_js_file ->
  Learnocaml_toplevel.create ~worker_js_file
    ?display_welcome ?after_init ~timeout_prompt ~flood_prompt
    ~on_disable_input: (fun _ -> on_disable (); disable_button_group toplevel_buttons_group)
    ~on_enable_input: (fun _ -> on_enable (); enable_button_group toplevel_buttons_group)
    ~container
    ~history ()

let init_toplevel_pane toplevel_launch top toplevel_buttons_group toplevel_button =
  begin toplevel_button
      ~icon: "cleanup" [%i"Clear"] @@ fun () ->
    Learnocaml_toplevel.clear top ;
    Lwt.return ()
  end ;
  begin toplevel_button
      ~icon: "reload" [%i"Reset"] @@ fun () ->
    toplevel_launch >>= fun top ->
    disabling_button_group toplevel_buttons_group (fun () -> Learnocaml_toplevel.reset top)
  end ;
  begin toplevel_button
      ~icon: "run" [%i"Eval phrase"] @@ fun () ->
    Learnocaml_toplevel.execute top ;
    Lwt.return ()
  end

let set_inner_list lst =
  let aux (id, text) =
    match Js_utils.Manip.by_id id with
    | None -> ()
    | Some component ->
       Manip.setInnerHtml component text in
  List.iter aux lst

let set_string_translations_exercises () =
  let translations = [
    "txt_preparing", [%i"Preparing the environment"];
    "learnocaml-exo-button-editor", [%i"Editor"];
    "learnocaml-exo-button-toplevel", [%i"Toplevel"];
    "learnocaml-exo-button-report", [%i"Report"];
    "learnocaml-exo-button-text", [%i"Exercise"];
    "learnocaml-exo-button-meta", [%i"Details"];
    "learnocaml-exo-editor-pane", [%i"Editor"];
    "txt_grade_report", [%i"Click the Grade button to get your report"];
  ] in set_inner_list translations

let set_string_translations_view () =
  let translations = [
    "txt_loading", [%i"Loading student data"];
    "learnocaml-exo-button-stats", [%i"Stats"];
    "learnocaml-exo-button-list", [%i"Exercises"];
    "learnocaml-exo-button-report", [%i"Report"];
    "learnocaml-exo-button-text", [%i"Subject"];
    "learnocaml-exo-button-editor", [%i"Answer"];
  ] in set_inner_list translations

let local_save ace id =
  let key = Learnocaml_local_storage.exercise_state id in
  let ans =
    try Learnocaml_local_storage.retrieve key with Not_found ->
      Answer.{solution = ""; mtime = 0.; report = None; grade = None}
  in
  Learnocaml_local_storage.store key
    { ans with Answer.solution = Ace.get_contents ace;
               mtime = gettimeofday () }

let run_async_with_log f =
  Lwt.async_exception_hook := begin fun e ->
    Firebug.console##log (Js.string
                            (Printexc.to_string e ^
                               if Printexc.backtrace_status () then
                                 Printexc.get_backtrace ()
                               else ""));
    match e with
    | Failure message -> fatal message
    | Server_caller.Cannot_fetch message -> fatal message
    | exn -> fatal (Printexc.to_string exn)
  end ;
  (match Js_utils.get_lang() with Some l -> Ocplib_i18n.set_lang l | None -> ());
  Lwt.async f

let mk_tab_handlers default_tab other_tabs =
  let names = default_tab::other_tabs in
  let current = ref default_tab in
  let select_tab name =
    set_arg "tab" name ;
    Manip.removeClass
      (find_component ("learnocaml-exo-button-" ^ !current))
      "front-tab" ;
    Manip.removeClass
      (find_component ("learnocaml-exo-tab-" ^ !current))
      "front-tab" ;
    Manip.enable
      (find_component ("learnocaml-exo-button-" ^ !current)) ;
    Manip.addClass
      (find_component ("learnocaml-exo-button-" ^ name))
      "front-tab" ;
    Manip.addClass
      (find_component ("learnocaml-exo-tab-" ^ name))
      "front-tab" ;
    Manip.disable
      (find_component ("learnocaml-exo-button-" ^ name)) ;
    current := name in
  let init_tabs () =
    current :=
      begin
        try
          let requested = arg "tab" in
          if List.mem requested names then requested else default_tab
        with Not_found -> default_tab
      end ;
    List.iter
      (fun name ->
        Manip.removeClass
          (find_component ("learnocaml-exo-button-" ^ name))
          "front-tab" ;
        Manip.removeClass
          (find_component ("learnocaml-exo-tab-" ^ name))
          "front-tab" ;
        Manip.Ev.onclick
          (find_component ("learnocaml-exo-button-" ^ name))
          (fun _ -> select_tab name ; true))
      names ;
    select_tab !current in
  init_tabs, select_tab

module type Editor_info = sig
  val ace : Ocaml_mode.editor Ace.editor
  val buttons_container : 'a Tyxml_js.Html5.elt
end

module Editor_button (E : Editor_info) = struct

  let editor_button = button ~container:E.buttons_container ~theme:"light"

  let cleanup template =
  editor_button
    ~icon: "cleanup" [%i"Reset"] @@ fun () ->
    confirm ~title:[%i"START FROM SCRATCH"]
      [H.txt [%i"This will discard all your edits. Are you sure?"]]
      (fun () ->
         Ace.set_contents E.ace template);
    Lwt.return ()

  let download id =
    editor_button
      ~icon: "download" [%i"Download"] @@ fun () ->
      let name = id ^ ".ml" in
      let contents = Js.string (Ace.get_contents E.ace) in
      fake_download ~name ~contents ;
      Lwt.return ()

  let eval top select_tab =
    editor_button
      ~icon: "run" [%i"Eval code"] @@ fun () ->
      Learnocaml_toplevel.execute_phrase top (Ace.get_contents E.ace) >>= fun _ ->
      select_tab "toplevel";
      Lwt.return_unit

  let sync token id =
    editor_button
      ~icon: "sync" [%i"Sync"] @@ fun () ->
      token >>= fun token ->
      sync_exercise token id ~editor:(Ace.get_contents E.ace) >|= fun _save -> ()
end

let setup_editor solution =
  let editor_pane = find_component "learnocaml-exo-editor-pane" in
  let editor = Ocaml_mode.create_ocaml_editor (Tyxml_js.To_dom.of_div editor_pane) in
  let ace = Ocaml_mode.get_editor editor in
  Ace.set_contents ace ~reset_undo:true solution;
  Ace.set_font_size ace 18;
  editor, ace

let typecheck top ace editor set_class =
  Learnocaml_toplevel.check top (Ace.get_contents ace) >>= fun res ->
  let error, warnings =
    match res with
    | Toploop_results.Ok ((), warnings) -> None, warnings
    | Toploop_results.Error (err, warnings) -> Some err, warnings in
  let transl_loc { Toploop_results.loc_start ; loc_end } =
    { Ocaml_mode.loc_start ; loc_end } in
  let error = match error with
    | None -> None
    | Some { Toploop_results.locs ; msg ; if_highlight } ->
       Some { Ocaml_mode.locs = List.map transl_loc locs ;
              msg = (if if_highlight <> "" then if_highlight else msg) } in
  let warnings =
    List.map
      (fun { Toploop_results.locs ; msg ; if_highlight } ->
        { Ocaml_mode.loc = transl_loc (List.hd locs) ;
          msg = (if if_highlight <> "" then if_highlight else msg) })
      warnings in
  Ocaml_mode.report_error ~set_class editor error warnings >|= fun () ->
  Ace.focus ace

let set_nickname_div () =
  let nickname_div = find_component "learnocaml-nickname" in
  match Learnocaml_local_storage.(retrieve nickname) with
  | nickname -> Manip.setInnerText nickname_div nickname
  | exception Not_found -> ()

let setup_prelude_pane ace prelude =
  if prelude = "" then () else
  let editor_pane = find_component "learnocaml-exo-editor-pane" in
  let prelude_pane = find_component "learnocaml-exo-prelude" in
  let open Tyxml_js.Html5 in
  let state =
    ref (match arg "prelude" with
         | exception Not_found -> true
         | "shown" -> true
         | "hidden" -> false
         | _ -> failwith "Bad format for argument prelude.") in
  let prelude_btn = button [] in
  let prelude_title = h1 [ txt [%i"OCaml prelude"] ;
                           prelude_btn ] in
  let prelude_container =
    pre ~a: [ a_class [ "toplevel-code" ] ]
      (Learnocaml_toplevel_output.format_ocaml_code prelude) in
  let update () =
    if !state then begin
        Manip.replaceChildren prelude_btn [ txt ("↳ "^[%i"Hide"]) ] ;
        Manip.SetCss.display prelude_container "" ;
        Manip.SetCss.top editor_pane "193px" ; (* 150 + 43 *)
        Manip.SetCss.bottom editor_pane "40px" ;
        Ace.resize ace true;
        set_arg "prelude" "shown"
      end else begin
        Manip.replaceChildren prelude_btn [ txt ("↰ "^[%i"Show"]) ] ;
        Manip.SetCss.display prelude_container "none" ;
        Manip.SetCss.top editor_pane "43px" ;
        Manip.SetCss.bottom editor_pane "40px" ;
        Ace.resize ace true;
        set_arg "prelude" "hidden"
      end in
  update () ;
  Manip.Ev.onclick prelude_btn
    (fun _ -> state := not !state ; update () ; true) ;
  Manip.appendChildren prelude_pane
    [ prelude_title ; prelude_container ]
    
let get_token ?(has_server = true) () =
  if not has_server then
    Lwt.return None
  else
    try
      Some Learnocaml_local_storage.(retrieve sync_token) |>
        Lwt.return
    with Not_found ->
      retrieve (Learnocaml_api.Nonce ())
      >>= fun nonce ->
      ask_string ~title:"Secret"
        [H.txt [%i"Enter the secret"]]
      >>= fun secret ->
      retrieve
        (Learnocaml_api.Create_token (Sha.sha512 (nonce ^ Sha.sha512 secret), None, None))
      >|= fun token ->
      Learnocaml_local_storage.(store sync_token) token;
      Some token
      
module Display_exercise =
  functor (
    Q: sig
      val exercise_link: ?cl:string list ->
                         string -> 'a Tyxml_js.Html.elt list -> [> 'a Html_types.a ] Tyxml_js.Html.elt
    end) ->
  struct
    open Q
    let display_descr ex_meta =
      let open Tyxml_js.Html5 in
      let open Learnocaml_data.Exercise in
      match ex_meta.Meta.short_description with
      | None -> div ~a:[ a_class [ "descr" ] ] []
      | Some descr ->
         div ~a:[ a_class [ "descr" ] ] [
             h2 ~a:[ a_class [ "learnocaml-exo-meta-category" ] ]
               [ txt ex_meta.Meta.title ] ;
             p [ txt descr ]
           ]

    let display_stars ex_meta =
      let open Tyxml_js.Html5 in
      let open Learnocaml_data.Exercise in
      let stars =
        let num = 5 * int_of_float (ex_meta.Meta.stars *. 2.) in
        let num = max (min num 40) 0 in
        let alt = Format.asprintf [%if"difficulty: %d / 40"] num in
        let src = Format.asprintf "%s/icons/stars_%02d.svg" api_server num in
        img ~alt ~src ()
      in
      div ~a:[ a_class [ "stars" ] ] [
          p [
              txt [%i "Difficulty:"] ;
              txt " "; (* Put no whitespace in translation strings
                             (the colon is mandatory, though, given
                             the conventions are different in English
                             and French, for example). *)
              stars
            ]
        ]

    let display_kind ex_meta =
      let open Tyxml_js.Html5 in
      let open Learnocaml_data.Exercise in
      let kind_repr = string_of_exercise_kind ex_meta.Meta.kind in
      div ~a:[ a_class [ "length" ] ] [
          p [ txt (Format.sprintf [%if "Kind: %s"] kind_repr) ]
        ]

    let display_exercise_meta id meta content_id =
      let content = find_component content_id in
      let descr =
        exercise_link ~cl:[ "exercise" ] id [
            display_descr meta ;
            H.div ~a:[  ] [
                display_stars meta ;
                display_kind meta ;
              ]
          ]
      in
      Manip.replaceChildren content [ descr ];
      Lwt.return ()

    let display_list ?(sep=Tyxml_js.Html5.txt ", ") l =
      let open Tyxml_js.Html5 in
      let rec gen acc = function
        | [] -> [ txt "" ]
        | a :: [] -> a :: acc
        | a :: ((_ :: _) as rem) ->
           gen (sep :: (a  :: acc)) rem
      in
      gen [] l |> List.rev

    let get_skill_index token =
      let index = lazy (
                      retrieve (Learnocaml_api.Exercise_index (Some token))
    >|= fun (index, _) ->
                      Exercise.Index.fold_exercises (fun (req, focus) id meta ->
                          let add sk id map =
                            SMap.add sk
                              (SSet.add id (try SMap.find sk map with Not_found -> SSet.empty))
                              map
                          in
                          List.fold_left (fun acc sk -> add sk id acc) req
                            meta.Exercise.Meta.requirements,
                          List.fold_left (fun acc sk -> add sk id acc) focus
                            meta.Exercise.Meta.focus
                        ) (SMap.empty, SMap.empty) index
                    ) in
      fun skill ->
      Lazy.force index >|= fun (req, focus) ->
      try match skill with
          | `Requirements s -> SSet.elements (SMap.find s req)
          | `Focus s -> SSet.elements (SMap.find s focus)
      with Not_found -> []

    let display_skill_meta _skill exs content_id =
      let content = find_component content_id in
      Manip.replaceChildren content
        (display_list @@
           List.map (fun ex_id ->
               exercise_link ex_id [Tyxml_js.Html5.txt ex_id]) exs);
      Lwt.return ()

    let display_link onclick content_id value =
      let open Tyxml_js.Html5 in
      let cid = Format.asprintf "%s-%s" content_id value in
      let expand_id = Format.asprintf "%s-expand" cid in
      let displayed = ref false in
      let onclick _ =
        let exp = find_component expand_id in
        if !displayed then
          Manip.removeChildren (find_component cid)
        else
          ignore (onclick cid);
        Manip.removeChildren exp;
        Manip.appendChild exp (txt (if !displayed then "[-]" else "[+]"));
        displayed := not !displayed;
        true
      in
      div [ p ~a:[ a_class [ "learnocaml-exo-expandable-link" ] ;
                   a_onclick onclick ] [
                span ~a:[ a_id expand_id ;
                          a_class ["expand-sign"] ] [ txt "[+]" ] ;
                txt value ] ;
            div ~a:[ a_id cid ;
                     a_class [ "learnocaml-exo-meta-category" ] ]
              []
        ]

    let display_skill_link index content_id s =
      let skill = match s with `Focus s | `Requirements s -> s in
      display_link (display_skill_meta s index) content_id skill

    let display_exercise_link content_id meta e =
      display_link (display_exercise_meta e meta) content_id e

    let display_authors caption_text authors =
      let open Tyxml_js.Html5 in
      let author (name, mail) =
        span [ txt name ;
               txt " <" ;
               a ~a:[ a_href ("mailto:" ^ mail) ] [ txt mail ] ;
               txt ">" ;
          ] in
      span [ txt caption_text; txt " " ]
      :: (display_list @@ List.map author authors)

    let add_map_set sk id map =
      SMap.add sk
        (SSet.add id (try SMap.find sk map with Not_found -> SSet.empty))
        map

    let extract_maps_exo_index index =
      Exercise.Index.fold_exercises
        (fun (req, focus) id meta ->
          (List.fold_left (fun acc sk -> add_map_set sk id acc) req
             meta.Exercise.Meta.requirements,
           List.fold_left (fun acc sk -> add_map_set sk id acc) focus
             meta.Exercise.Meta.focus))
        (SMap.empty, SMap.empty) index

    let opt_display_skills caption map label fskill = function
      | [] -> None
      | skills ->
         Some (caption,
               display_list ~sep:(H.txt "") @@
                 List.map (fun s ->
                     display_skill_link
                       (try SSet.elements (SMap.find s map) with Not_found -> [])
                       label (fskill s))
                   skills)

    let opt_display_adjacent_exos index label exos caption =
      List.fold_left (fun acc id ->
          match Exercise.Index.find_opt index id with
          |  Some meta ->
              display_exercise_link label meta id :: acc
          | None -> acc)
        []
        (List.rev exos)
      |> function
        | [] -> None
        | l -> Some (caption, display_list ~sep:(H.txt "") l)

    let display_meta token ex_meta id =
      let open Learnocaml_data.Exercise in
      let ident = Format.asprintf "%s %s" [%i "Identifier:" ] id in
      let authors =
        match ex_meta.Meta.author with
        | [] -> None
        | [author] -> Some (display_authors [%i "Author:"] [author])
        | authors -> Some (display_authors [%i "Authors:"] authors) in
      retrieve (Learnocaml_api.Exercise_index token)
      >|= fun (index, _) ->
      let req_map, focus_map = extract_maps_exo_index index in
      let focus =
        opt_display_skills [%i "Skills trained:"] focus_map
          "learnocaml-exo-focus-meta" (fun s -> `Focus s)
          ex_meta.Meta.focus in
      let requirements =
        opt_display_skills [%i "Skills required:"] req_map
          "learnocaml-exo-requirements-meta" (fun s -> `Requirements s)
          ex_meta.Meta.requirements in
      let backward =
        opt_display_adjacent_exos index "learnocaml-exo-backward-meta"
          ex_meta.Meta.backward [%i "Previous exercises:"] in
      let forward =
        opt_display_adjacent_exos index "learnocaml-exo-forward-meta"
          ex_meta.Meta.forward [%i "Next exercises:"] in
      let tab = find_div_or_append_to_body "learnocaml-exo-tab-meta" in
      Manip.replaceChildren tab @@
        Tyxml_js.Html5.([
              h1 ~a:[ a_class [ "learnocaml-exo-meta-title" ] ]
                [ txt [%i "Metadata" ] ] ;
              div ~a:[ a_id "learnocaml-exo-content-meta" ] @@
                [ display_descr ex_meta ;
                  display_stars ex_meta ;
                  display_kind ex_meta ;
                  p [ txt ident ] ;
                  (match authors with Some a -> p a | None -> div [])
                ] @ List.map
                      (function
                       | Some (title, values) ->
                          div (h2 ~a:[ a_class
                                         [ "learnocaml-exo-meta-category-title" ] ]
                                 [ txt title ] :: values)
                       | None -> div [])
                      [ focus ; requirements ; backward ; forward ]
        ])
  end

module Grade_exercise = struct

let get_grade =
  let get_worker = get_worker_code "learnocaml-grader-worker.js" in
  fun ?callback ?timeout exercise ->
    get_worker () >>= fun worker_js_file ->
    Grading_jsoo.get_grade ~worker_js_file ?callback ?timeout exercise

let display_report exo report =
  let score, _failed = Report.result report in
  let report_button = find_component "learnocaml-exo-button-report" in
  Manip.removeClass report_button "success" ;
  Manip.removeClass report_button "failure" ;
  Manip.removeClass report_button "partial" ;
  let grade =
    let max = Learnocaml_exercise.(access File.max_score exo) in
    if max = 0 then 999 else score * 100 / max
  in
  if grade >= 100 then begin
    Manip.addClass report_button "success" ;
    Manip.replaceChildren report_button
      Tyxml_js.Html5.[ pcdata [%i"Report"] ]
  end else if grade = 0 then begin
    Manip.addClass report_button "failure" ;
    Manip.replaceChildren report_button
      Tyxml_js.Html5.[ pcdata [%i"Report"] ]
  end else begin
    Manip.addClass report_button "partial" ;
    let pct = Format.asprintf "%2d%%" grade in
    Manip.replaceChildren report_button
      Tyxml_js.Html5.[ pcdata [%i"Report"] ;
                       span ~a: [ a_class [ "score" ] ] [ pcdata pct ]]
  end ;
  let report_container = find_component "learnocaml-exo-tab-report" in
  Manip.setInnerHtml report_container
    (Format.asprintf "%a" Report.(output_html ~bare: true) report) ;
  grade

end<|MERGE_RESOLUTION|>--- conflicted
+++ resolved
@@ -113,20 +113,13 @@
         Manip.(appendChild Elt.body) div;
         div in
   Manip.replaceChildren div [
-<<<<<<< HEAD
       H.div [
           H.h3 [ H.pcdata title ];
           H.div message;
           H.div ~a:[ H.a_class ["buttons"] ] buttons;
         ]
-=======
-    H.div [
-      H.h3 [ H.txt title ];
-      H.div message;
-      H.div ~a:[ H.a_class ["buttons"] ] buttons;
->>>>>>> 73f56f0b
     ]
-  
+
 let lwt_alert ~title ~buttons message =
   let waiter, wakener = Lwt.task () in
   let buttons =
