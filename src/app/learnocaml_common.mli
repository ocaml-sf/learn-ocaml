--- conflicted
+++ resolved
@@ -8,7 +8,7 @@
 
 open Learnocaml_data
 
-val find_div_or_append_to_body : string -> [> Html_types.div] Tyxml_js.Html.elt
+val find_div_or_append_to_body : string -> [> Html_types.div ] Tyxml_js.Html.elt
 
 val find_component : string -> 'a Tyxml_js.Html.elt
 
@@ -16,7 +16,7 @@
 
 val fake_download : name: string -> contents: Js.js_string Js.t -> unit
 
-val fake_upload : unit -> (string * Js.js_string Js.t) Lwt.t
+val fake_upload : unit -> (string * Js.js_string Js.t ) Lwt.t
 
 val fatal : ?title: string -> string -> unit
 
@@ -50,13 +50,9 @@
 
 val hide_loading : ?id: string -> unit -> unit
 
-<<<<<<< HEAD
-val show_loading : ?id: string -> [< Html_types.div_content_fun] Tyxml_js.Html.elt list -> unit
-=======
 val show_loading :
   ?id: string -> [< Html_types.div_content_fun ] Tyxml_js.Html.elt list ->
   (unit -> 'a Lwt.t) -> 'a Lwt.t
->>>>>>> 18f0ddcb
 
 val set_assoc : string -> 'a -> (string * 'a) list -> (string * 'a) list
 
@@ -101,24 +97,12 @@
   string -> (unit -> unit Lwt.t) ->
   unit
 
-<<<<<<< HEAD
-val button2 :
-  container: 'a Tyxml_js.Html.elt ->
-  theme: string ->
-  ?group: button_group ->
-  ?state: button_state ->
-  icon:string ->
-  string -> (unit -> unit Lwt.t) ->
-  unit
-    
-=======
 val dropdown :
   id: string ->
   title: [< Html_types.button_content_fun > `PCDATA] Tyxml_js.Html.elt list ->
   [< Html_types.div_content_fun ] Tyxml_js.Html.elt list ->
   [> Html_types.div ] Tyxml_js.Html.elt
 
->>>>>>> 18f0ddcb
 val render_rich_text :
   ?on_runnable_clicked: (string -> unit) ->
   Learnocaml_data.Tutorial.text ->
