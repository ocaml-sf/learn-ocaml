--- conflicted
+++ resolved
@@ -102,62 +102,11 @@
 
 exception Cannot_fetch of string
 
-<<<<<<< HEAD
-let fetch_json filename =
-  fetch filename >>= fun text ->
-  try Lwt.return (Js._JSON##(parse (Js.string text))) with Js.Error err ->
-    let msg =
-      Format.asprintf "bad format for %s\n%s"
-        filename (Js.to_string err ##. message) in
-    Lwt.fail (Cannot_fetch msg)
-
-let fetch_and_decode_json enc filename =
-  fetch_json filename >>= fun json ->
-  try Lwt.return (Json_repr_browser.Json_encoding.destruct enc json) with exn ->
-    let msg =
-      Format.asprintf "bad structure for %s@.%a"
-        filename
-        (fun ppf -> Json_encoding.print_error ppf) exn in
-    Lwt.fail (Cannot_fetch msg)
-
-let fetch_exercise_index () =
-  fetch_and_decode_json
-    Learnocaml_index.exercise_index_enc
-    Learnocaml_index.exercise_index_path
-
-open Learnocaml_exercise_state
-
-let fetch_index id=
-  let open Learnocaml_exercise_state in
-  let index=
-    Learnocaml_local_storage.(retrieve (index_state id)).exos in
-
-  let open Learnocaml_index in
-  let json =
-    Json_repr_browser.Json_encoding.construct
-      exercise_index_enc  (Learnocaml_exercises index) in
-    try Lwt.return (Json_repr_browser.Json_encoding.destruct
-                      exercise_index_enc json) with exn ->
-    let msg =
-      Format.asprintf "bad structure for %s@.%a"
-        "index"
-        (fun ppf -> Json_encoding.print_error ppf) exn in
-    Lwt.fail (Cannot_fetch msg);;
-
-let fetch_editor_index () = fetch_index "index";;
-
-
-let fetch_exercise id =
-  fetch_and_decode_json
-    Learnocaml_exercise.enc
-    (Learnocaml_index.exercise_path id)
-=======
 let request_exn req =
   request req >>= function
   | Ok x -> Lwt.return x
   | Error e ->
       Lwt.fail (Cannot_fetch (string_of_error e))
->>>>>>> 18f0ddcb
 
 let fetch_lesson_index () =
   request_exn (Learnocaml_api.Lesson_index ())
