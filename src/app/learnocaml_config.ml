--- conflicted
+++ resolved
@@ -15,17 +15,9 @@
   method enablePlayground: bool Js.optdef_prop
   method txtLoginWelcome: Js.js_string Js.t Js.optdef_prop
   method txtNickname: Js.js_string Js.t Js.optdef_prop
-<<<<<<< HEAD
-  method rootUrl: Js.js_string Js.t Js.optdef_prop
-end
-
-let config : learnocaml_config Js.t = Js.Unsafe.js_expr "learnocaml_config"
-let api_server = Js.(to_string (Optdef.get config##.rootUrl (fun () -> string "")))
-let get_opt o = Js.Optdef.get o (fun () -> false)
-=======
   method baseUrl: Js.js_string Js.t Js.optdef_prop
 end
 
 let config : learnocaml_config Js.t = Js.Unsafe.js_expr "learnocaml_config"
 let api_server = Js.(to_string (Optdef.get config##.baseUrl (fun () -> string "")))
->>>>>>> 7c9132dc
+let get_opt o = Js.Optdef.get o (fun () -> false)