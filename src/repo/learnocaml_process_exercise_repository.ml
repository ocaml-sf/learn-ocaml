(* This file is part of Learn-OCaml.
 *
 * Copyright (C) 2016 OCamlPro.
 *
 * Learn-OCaml is free software: you can redistribute it and/or modify
 * it under the terms of the GNU Affero General Public License as
 * published by the Free Software Foundation, either version 3 of the
 * License, or (at your option) any later version.
 *
 * Learn-OCaml is distributed in the hope that it will be useful,
 * but WITHOUT ANY WARRANTY; without even the implied warranty of
 * MERCHANTABILITY or FITNESS FOR A PARTICULAR PURPOSE.  See the
 * GNU Affero General Public License for more details.
 *
 * You should have received a copy of the GNU Affero General Public License
 * along with this program.  If not, see <http://www.gnu.org/licenses/>. *)

open Learnocaml_index

open Lwt.Infix

let index_enc =
  let contents_enc =
    let open Json_encoding in
    mu "group" @@ fun group_enc ->
    union
      [ case
          (obj2
             (req "title" string)
             (req "exercises" (list string)))
          (function
            | (title, `Exercises map) -> Some (title, map)
            | _ -> None)
          (fun (title, map) -> (title, `Exercises map)) ;
        case
          (obj2
             (req "title" string)
             (req "groups" (assoc group_enc)))
          (function
            | (title, `Groups map) -> Some (title, map)
            | _ -> None)
          (fun (title, map) -> (title, `Groups map)) ] in
  let open Json_encoding in
  check_version_2 @@
  union
    [ case
        (obj1 (req "exercises" (list string)))
        (function | `Exercises map -> Some map | _ -> None)
        (fun map -> `Exercises map) ;
      case
        (obj1 (req "groups" (assoc contents_enc)))
        (function | `Groups map -> Some map | _ -> None)
        (fun map -> `Groups map) ]

let to_file encoding fn value =
  Lwt_io.(with_file ~mode: Output) fn @@ fun chan ->
  let json = Json_encoding.construct encoding value in
  let json = match json with
    | `A _ | `O _ as d -> d
    | v -> `A [ v ] in
  let str = Ezjsonm.to_string ~minify:false (json :> Ezjsonm.t) in
  Lwt_io.write chan str

let from_file encoding fn =
  Lwt_io.(with_file ~mode: Input) fn @@ fun chan ->
  Lwt_io.read chan >>= fun str ->
  let json = Ezjsonm.from_string str in
  Lwt.return (Json_encoding.destruct encoding json)

module StringMap = Map.Make (String)

let read_exercise exercise_dir =
  let open Lwt.Infix in
  let read_field field =
    let fn = Filename.concat exercise_dir field in
    Lwt_unix.file_exists fn >>= fun exists ->
    if not exists then
      Lwt.return None
    else
      Lwt_io.with_file ~mode:Lwt_io.Input fn Lwt_io.read >>= fun content ->
      Lwt.return (Some content)
  in
  Lwt_main.run
    (Learnocaml_exercise.read_lwt ~read_field
       ~id:(Filename.basename exercise_dir)
       ~decipher:false ())

let exercises_dir = ref "./exercises"

let exercises_index = ref None

let dump_outputs = ref None

let dump_reports = ref None

let n_processes = ref 1

let args = Arg.align @@
  [ "-exercises-dir", Arg.Set_string exercises_dir,
    "PATH path to the exercise repository (default: [./exercises])" ;
    "-exercises-index", Arg.String (fun fn -> exercises_index := Some fn),
    "PATH path to the exercises index (default: [<exercises-dir>/index.json])" ;
    "-display-outcomes", Arg.Set Grader_cli.display_outcomes,
    " display the toplevel's outcomes" ;
    "-display-progression", Arg.Set Grader_cli.display_callback,
    " display grading progression messages" ;
    "-display-stdouts", Arg.Set Grader_cli.display_std_outputs,
    " display the toplevel's standard outputs" ;
    "-dump-outputs", Arg.String (fun s -> dump_outputs := Some s),
    "PATH save the outputs in the given directory" ;
    "-dump-reports", Arg.String (fun s -> dump_reports := Some s),
    "PATH save the reports in the given directory" ;
    "-j", Arg.Set_int n_processes,
    "NUMBER grader processes to launch in parallel" ]


let () =
  match Unix.getenv "LEARNOCAML_PROCESS_REPOSITORY_TASK" with
  | _ -> Grader_cli.main () ; exit 0
  | exception Not_found -> ()

let spawn_grader args =
  Lwt_process.exec
    ~env: (Array.concat [ [| "LEARNOCAML_PROCESS_REPOSITORY_TASK=YES" |] ;
                          Unix.environment () ])
    (Sys.argv.(0), Array.concat [ [| Sys.argv.(0) |] ; args ])

let main dest_dir =
  let (/) dir f =
    String.concat Filename.dir_sep [ dir ; f ] in
  let exercises_index =
    match !exercises_index with
    | Some exercises_index -> exercises_index
    | None -> !exercises_dir / "index.json" in
  let exercises_dest_dir = dest_dir / Learnocaml_index.exercises_dir in
  Lwt_utils.mkdir_p exercises_dest_dir >>= fun () ->
  Lwt.catch
    (fun () ->
       (if Sys.file_exists exercises_index then
          from_file index_enc exercises_index
        else if Sys.file_exists !exercises_dir then
          let rec auto_index path =
            Array.fold_left (fun acc f ->
                let rel_f = if path = "" then f else path / f in
                if Sys.file_exists (!exercises_dir/rel_f/"meta.json") then
                  match acc with
                  | None -> Some (`Exercises [rel_f])
                  | Some (`Exercises e) -> Some (`Exercises (e @ [rel_f]))
                  | _ -> None
                else if Sys.is_directory (!exercises_dir/rel_f) then
                  match acc, auto_index (rel_f) with
                  | None, None -> None
                  | None, Some g' -> Some (`Groups ([f, (f, g')]))
                  | Some (`Groups g), Some g' -> Some (`Groups (g @ [f, (f, g')]))
                  | _ -> None
                else acc)
              None (Sys.readdir (!exercises_dir/path))
          in
          match auto_index "" with
          | None -> failwith "Missing index file and malformed repository"
          | Some i -> 
              Format.eprintf "Missing index file, using all exercise directories.@." ;
<<<<<<< HEAD
              Lwt.return i
        else
          (Format.eprintf "No index file, no exercise directory.@." ;
           Format.eprintf "This does not look like a LearnOCaml exercise repository.@." ;
           Lwt.fail (Failure "cannot continue")))
       >>= fun structure ->
       let all_exercises = ref [] in
=======
              Lwt.return (`Exercises dirs)) >>= fun structure ->
       (* Exercises must be unique, since their id refer to the directory. *)
       let all_exercises = ref StringMap.empty in
>>>>>>> 163b0d12
       let rec fill_structure = function
         | `Groups groups ->
             (* Ensures groups of a same parent are unique *)
             let subgroups : string StringMap.t ref = ref StringMap.empty in
             List.fold_left
               (fun acc (id, (group_title, str)) ->
                  if StringMap.mem id !subgroups then acc
                  else begin
                    subgroups := StringMap.add id group_title !subgroups ;
                    fill_structure str >>= fun group_contents ->
                    acc >>= fun acc ->
                    Lwt.return ((id, { group_title ; group_contents }) :: acc)
                  end)
               (Lwt.return []) (List.rev groups) >>= fun groups ->
             Lwt.return (Groups groups)
         | `Exercises ids ->
             List.fold_left
               (fun acc id ->
                  if StringMap.mem id !all_exercises then acc
                  else begin
                    let exercise =
                      read_exercise (!exercises_dir / id) in
                    all_exercises := StringMap.add id exercise !all_exercises ;
                    let exercise_indexed = Learnocaml_exercise.to_index exercise in
                    acc >>= fun acc ->
                    Lwt.return
                      ((id, exercise_indexed) :: acc)
                  end)
               (Lwt.return []) (List.rev ids) >>= fun exercises ->
             Lwt.return (Learnocaml_exercises exercises) in
       fill_structure structure >>= fun index ->
       to_file exercise_index_enc (dest_dir / exercise_index_path) index >>= fun () ->
       let processes_arguments =
         StringMap.fold
           (fun id exercise acc ->
              let exercise_dir = !exercises_dir / id in
              let json_path = dest_dir / exercise_path id in
              let changed = try
                  let { Unix.st_mtime = json_time ; _ } = Unix.stat json_path in
                  Sys.readdir exercise_dir |>
                  Array.to_list |>
                  List.map (fun f -> (Unix.stat (exercise_dir / f)).Unix.st_mtime ) |>
                  List.exists (fun t -> t >= json_time)
                with _ -> true in
              let dump_outputs =
                match !dump_outputs with
                | None -> None
                | Some dir -> Some (dir / id) in
              let dump_reports =
                match !dump_reports with
                | None -> None
                | Some dir -> Some (dir / id) in
              (id, exercise_dir, exercise, json_path,
               changed, dump_outputs, dump_reports) :: acc)
           !all_exercises [] in
       begin if !n_processes = 1 then
           Lwt_list.map_s (fun (id, _, exercise, json_path, changed, dump_outputs,dump_reports) ->
               if not changed then begin
                 Format.printf "%-12s (no changes)@." id ;
                 Lwt.return true
               end else begin
                 Grader_cli.dump_outputs := dump_outputs ;
                 Grader_cli.dump_reports := dump_reports ;
                 Grader_cli.grade exercise (Some json_path) >>= fun result ->
                 match result with
                 | 0 ->
                     Format.printf "%-12s     [OK]@." id ;
                     Lwt.return true
                 | _ ->
                     Format.printf "%-12s   [FAILED]@." id ;
                     Lwt.return false
               end)
             processes_arguments
         else
           let pool = Lwt_pool.create !n_processes (fun () -> Lwt.return ()) in
           Lwt_list.map_p (fun (id, exercise_dir, _, json_path, changed, dump_outputs, dump_reports) ->
               Lwt_pool.use pool @@ fun () ->
               if not changed then begin
                 Format.printf "%-12s (no changes)@." id ;
                 Lwt.return true
               end else begin
                 let args = Array.concat [
                     (match dump_outputs with
                      | None -> [||]
                      | Some prefix -> [| "-dump-outputs" ; prefix |]) ;
                     (match dump_reports with
                      | None -> [||]
                      | Some prefix -> [| "-dump-reports" ; prefix |]) ;
                     (if !Grader_cli.display_outcomes then [| "-display-outcomes" |] else [||]) ;
                     (if !Grader_cli.display_callback then [| "-display-progression" |] else [||]) ;
                     (if !Grader_cli.display_std_outputs then [| "-display-stdouts"  |] else [||]) ;
                     [| "-output-json" ; json_path |] ;
                     [| exercise_dir |] ]in
                 spawn_grader args >>= function
                 | Unix.WEXITED 0 ->
                     Format.printf "%-12s     [OK]@." id ;
                     Lwt.return true
                 | _ ->
                     Format.printf "%-12s   [FAILED]@." id ;
                     Lwt.return false
               end)
             processes_arguments
       end >>= fun results ->
       Lwt.return (List.for_all ((=) true) results))
    (fun exn ->
       let print_unknown ppf = function
         | Failure msg -> Format.fprintf ppf "Cannot process exercises: %s" msg
         | exn -> Format.fprintf ppf "Cannot process exercises: %s"  (Printexc.to_string exn) in
       Json_encoding.print_error ~print_unknown Format.err_formatter exn ;
       Format.eprintf "@." ;
       Lwt.return false)<|MERGE_RESOLUTION|>--- conflicted
+++ resolved
@@ -160,19 +160,14 @@
           | None -> failwith "Missing index file and malformed repository"
           | Some i -> 
               Format.eprintf "Missing index file, using all exercise directories.@." ;
-<<<<<<< HEAD
               Lwt.return i
         else
           (Format.eprintf "No index file, no exercise directory.@." ;
            Format.eprintf "This does not look like a LearnOCaml exercise repository.@." ;
            Lwt.fail (Failure "cannot continue")))
        >>= fun structure ->
-       let all_exercises = ref [] in
-=======
-              Lwt.return (`Exercises dirs)) >>= fun structure ->
        (* Exercises must be unique, since their id refer to the directory. *)
        let all_exercises = ref StringMap.empty in
->>>>>>> 163b0d12
        let rec fill_structure = function
          | `Groups groups ->
              (* Ensures groups of a same parent are unique *)
