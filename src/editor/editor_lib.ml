--- conflicted
+++ resolved
@@ -315,12 +315,11 @@
 (* TODO look for the record type of res to make the message more understandable *)
 let typecheck_dialog_box div_id res =
   let result,ok =
-    let open Toploop_results in
     match res with
-    | Ok _ ->  [%i"Your question does typecheck. "],true
-    | Error (err,_) ->
+    | Toploop_results.Ok _ ->  [%i"Your question does typecheck. "],true
+    | Toploop_results.Error (err,_) ->
        [%i"Your question does not typecheck. "]
-       ^ err.msg ,false in
+       ^ err.Toploop_results.msg ,false in
   if ok then
     begin
       let messages = Tyxml_js.Html5.ul [] in
@@ -466,8 +465,6 @@
               [| Js.Unsafe.inject file ;
                  Js.Unsafe.inject callback|]
           in Lwt.return_unit) 
-<<<<<<< HEAD
-=======
 end
 
 module Templates = struct
@@ -550,17 +547,15 @@
     | [] -> []
     |  _ ::l -> List.rev (aux [] l)
 
-  let template_to_a_elt ace_t Editor.{name; template}  =
+  let template_to_a_elt ace_t Editor.{name; template = templ}  =
     H.(a ~a:[ a_onclick (fun _ ->
                   let position = Ace.get_cursor_position ace_t in
-                  Ace.insert ace_t position template;true);
+                  Ace.insert ace_t position templ; true);
          a_class ["editor-template"]]
          [pcdata name])
-    
-end 
+end
 
 module Editor_components = struct
-  
   let dropup ~icon ~theme name items = 
     let dropup_content =
       H.(div ~a:[a_class ["dropup-content"]] items)
@@ -653,5 +648,4 @@
     in
     Manip.replaceChildren overlay [container];
     overlay
->>>>>>> 123e82fc
 end