(* This file is part of Learn-OCaml.
 *
 * Copyright (C) 2019 OCaml Software Foundation.
 * Copyright (C) 2016-2018 OCamlPro.
 *
 * The main authors of the editor part is the pfitaxel team see 
 * https://github.com/pfitaxel/learn-ocaml-editor for more information
 * 
 * Learn-OCaml is distributed under the terms of the MIT license. See the
 * included LICENSE file for details. *)

open Learnocaml_data
open Editor
module H = Tyxml_js.Html

val update_index : Editor.editor_state -> unit

(** Getters of an editor exercise
 * @param the id *)
val get_editor_state : string -> Editor.editor_state
val get_titre : string -> string
val get_description : string -> string
val get_diff : string -> float
val get_solution : string -> string
val get_question : string -> string
val get_template : string -> string
val get_testml : string -> string
val get_prelude : string -> string
val get_prepare : string -> string

val with_test_lib_prepare :string->string

(** Remove an exercise from the local storage *)
val remove_exo : Map.Make(String).key -> unit

(** @return a bool depending on whether the id is already used or not *)
val idUnique : string -> bool
(** @return a bool depending on whether the title is already used or not *)
val titleUnique : string -> bool

val new_state : Exercise.Meta.t -> editor_state
(** arguments Dom element , string *)
val setInnerHtml : < innerHTML : < set : Js.js_string Js.t -> unit; .. >
                   Js_of_ocaml.Js.gen_prop; .. > Js_of_ocaml.Js.t -> string -> unit

(** Fragment of a test.ml code
  * @see definition *)
val init : string

(** Create the code of a section
  * @param name_of_the_function associated_report *)
val section : string -> string -> string

(* TODO: Remove commented code
(** @param content_of_the_toplevel [[]]
  * @return a list
  * The first value is the type of the first val, etc. *)
val get_all_val : char list -> char list list -> char list list

(** Remove atomic values from a list of types
  * @return a list of type of function (var function_name : type = <fun>)
  * @param content_of_the_toplevel [[]] result_list  (second parameter must be []) *)
val get_only_fct : char list -> char list -> char list

(** Associate each function with its type
  * @ return a list of couple (function_name, function_type)
  * @ param content_of_the_toplevel result_list (second param must be []) *)
val get_questions : char list list -> (string * string) list -> (string * string) list
 *)

(*
(** Create a list of triples (key, alea, "monorphic type"):
    polymorph_detector [("f", "'a -> 'b"); ("p", "int -> int")] =
    [("f", 5, "int -> bool"); ("f", 5, "bool -> char"); ("p", 10, "int -> int")] *)
val polymorph_detector : ('a * string) list -> ('a * int * string) list
 *)

(** [genTemplate top ?(on_err=fun()->()) sol]:
    evaluate the solution [sol] using the toplevel [top],
    generate then return a template string.
    Run also [on_err] if there is a typecheck error. *)
val genTemplate :
  Learnocaml_toplevel.t -> ?on_err:(unit -> unit) -> string -> string Lwt.t

(** [typecheck set_class ace editor top prelprep ?(mock=false) ?onpasterr code]:
    check if [code] (taken from buffer [ace, editor], with [prelprep]
    prepended and with test_lib mock code if [mock=true]) compiles,
    using toplevel [top]. Raise a CSS class if [set_class=true] (among
    "ocaml-check-success", "ocaml-check-warn", "ocaml-check-error").
    Run [onpasterr] if some error line of code occurs with [loc < 0].
*)
val typecheck :
  bool -> 'a Ace.editor -> Ocaml_mode.editor -> Learnocaml_toplevel.t ->
  string -> ?mock:bool -> ?onpasterr:(unit -> unit Lwt.t) -> string -> unit Lwt.t
(* Note: the type of ?onpasterr could be simplified, using more monadic style *)

(** Create an exercise with the data of the local storage
  * @param editor_exercise_id *)
val exo_creator : string -> Learnocaml_exercise.t

(** @return the output of toplevel buffer *) 
val get_answer : Learnocaml_toplevel.t -> string
val typecheck_dialog_box : string-> 'a Toploop_results.toplevel_result -> unit Lwt.t


(** Extract the function definitions from a toplevel output
    @return the list of their (name, type) *)
val extract_functions : string -> (string * string) list

(** Generate monomorphic test specifications
    @return a list of ("function_name", list_of_monomorphic_test_cases) *)
val monomorph_generator : (string * string) list -> (string * Editor.test_qst_untyped list) list

val show_load : Html_types.text Tyxml_js.Html.wrap ->
[< Html_types.div_content_fun ] Tyxml_js.Html.elt Tyxml_js.Html.list_wrap ->
unit

module Editor_io : sig
  val download : Learnocaml_data.SMap.key -> unit
  val upload : unit -> unit
  val download_all : unit -> unit
<<<<<<< HEAD
=======
end

module Templates : sig
  val give_templates : unit -> Learnocaml_data.Editor.editor_template list
  val give_first_templates :
    unit -> Learnocaml_data.Editor.editor_template list
  val against_solution_template : Learnocaml_data.Editor.editor_template
  val test_suite_template : Learnocaml_data.Editor.editor_template
  val save : Learnocaml_data.Editor.editor_template list -> unit
  val init : unit -> unit
  val to_string : Learnocaml_data.Editor.editor_template list -> string
  val from_string : string -> Learnocaml_data.Editor.editor_template list
  val template_to_a_elt : 'a Ace.editor -> Learnocaml_data.Editor.editor_template ->
                          [> [> Html_types.pcdata ] Html_types.a ] H.elt
end

module Editor_components : sig

  val dropup :
    icon:string ->
    theme:string ->
    string H.wrap ->
    [< Html_types.div_content_fun ] H.elt H.list_wrap ->
    [> Html_types.div ] H.elt

  val editor_overlay : unit -> [> Html_types.div ] H.elt

  val ace_editor_container :
    save:(unit -> 'a) ->
    size:string * string ->
    editor:[< Html_types.div_content_fun > `Div `H3 ] H.elt ->
    box_title:string H.wrap ->
    box_header:string H.wrap -> [> Html_types.div ] H.elt

  val all_templates_container :
    size:string * string ->
    elements:[< `A of Html_types.flow5_without_interactive & 'a ] H.elt
             H.list_wrap ->
    box_title:string H.wrap ->
    box_header:[< Html_types.div_content_fun ] H.elt ->
    [> Html_types.div ] H.elt
>>>>>>> 123e82fc
end<|MERGE_RESOLUTION|>--- conflicted
+++ resolved
@@ -119,8 +119,6 @@
   val download : Learnocaml_data.SMap.key -> unit
   val upload : unit -> unit
   val download_all : unit -> unit
-<<<<<<< HEAD
-=======
 end
 
 module Templates : sig
@@ -162,5 +160,4 @@
     box_title:string H.wrap ->
     box_header:[< Html_types.div_content_fun ] H.elt ->
     [> Html_types.div ] H.elt
->>>>>>> 123e82fc
 end