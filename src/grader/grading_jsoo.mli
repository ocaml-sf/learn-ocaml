--- conflicted
+++ resolved
@@ -14,11 +14,5 @@
   ?worker_js_file: string ->
   ?callback:(string -> unit) ->
   ?timeout: float ->
-<<<<<<< HEAD
-  Learnocaml_exercise.t -> string ->
-  (Learnocaml_report.t * string * string * string) Lwt.t
-
-=======
   Learnocaml_exercise.t ->
-  (string -> (Learnocaml_report.t * string * string * string) Lwt.t) Lwt.t
->>>>>>> 18f0ddcb
+  (string -> (Learnocaml_report.t * string * string * string) Lwt.t) Lwt.t