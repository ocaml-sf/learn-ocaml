(* This file is part of Learn-OCaml.
 *
 * Copyright (C) 2019 OCaml Software Foundation.
 * Copyright (C) 2016-2018 OCamlPro.
 *
 * Learn-OCaml is distributed under the terms of the MIT license. See the
 * included LICENSE file for details. *)

type to_worker =
  { exercise : Learnocaml_exercise.t ;
    solution : string }
type from_worker =
  | Callback of string
  | Answer of Learnocaml_report.t * string * string * string
<<<<<<< HEAD

type to_worker_edit =
  { solution : string ;
    solutionBis : string }


=======
>>>>>>> 18f0ddcb

open Json_encoding

let to_worker_edit_enc =
  conv
    (fun { solution ; solutionBis } -> (solution, solutionBis))
    (fun (solution, solutionBis) -> { solution ; solutionBis })
    (obj2
       (req "solution" string)
       (req "solutionBis" string))


let to_worker_enc =
  conv
    (fun { solution ; exercise } -> (solution, exercise))
    (fun (solution, exercise) -> { solution ; exercise })
    (obj2
       (req "solution" string)
       (req "exercise" Learnocaml_exercise.encoding))

let from_worker_enc =
  union
    [ case
        (obj4
           (req "report" Learnocaml_report.enc)
           (dft "stdout" string "")
           (dft "stderr" string "")
           (dft "outcomes" string ""))
        (function
          | Answer (rep, out, err, msgs) -> Some (rep, out, err, msgs)
          | Callback _ -> None)
        (fun (rep, out, err, msgs) -> Answer (rep, out, err, msgs)) ;
      case string
        (function
          | Answer _ -> None
          | Callback msg -> Some msg)
        (fun msg -> Callback msg) ]<|MERGE_RESOLUTION|>--- conflicted
+++ resolved
@@ -12,26 +12,8 @@
 type from_worker =
   | Callback of string
   | Answer of Learnocaml_report.t * string * string * string
-<<<<<<< HEAD
-
-type to_worker_edit =
-  { solution : string ;
-    solutionBis : string }
-
-
-=======
->>>>>>> 18f0ddcb
 
 open Json_encoding
-
-let to_worker_edit_enc =
-  conv
-    (fun { solution ; solutionBis } -> (solution, solutionBis))
-    (fun (solution, solutionBis) -> { solution ; solutionBis })
-    (obj2
-       (req "solution" string)
-       (req "solutionBis" string))
-
 
 let to_worker_enc =
   conv
