(* This file is part of Learn-OCaml.
 *
 * Copyright (C) 2019 OCaml Software Foundation.
 * Copyright (C) 2016-2018 OCamlPro.
 *
 * Learn-OCaml is distributed under the terms of the MIT license. See the
 * included LICENSE file for details. *)

open Toploop_ext

exception Internal_error of string * error
exception User_code_error of error
exception Invalid_grader

(** Take an exercise, a solution, and return the report, stdout,
    stderr and outcomes of the toplevel, or raise ont of the
    exceptions above. The divert mechanism is a platform dependent way
    of rerouting the standard channel descriptors, as implemented by
    {!Toploop_unix} and {!Toploop_jsoo}. *)
val get_grade:
  ?callback:(string -> unit) ->
  ?timeout:int ->
  ?dirname:string ->
  divert:(string -> out_channel -> (string -> unit) -> (unit -> unit)) ->
<<<<<<< HEAD
  Learnocaml_exercise.t -> string -> (Learnocaml_report.t, exn) result * string * string * string
=======
  Learnocaml_exercise.t -> string -> (Learnocaml_report.t, exn) result * string * string * string

(** Returns user-friendly messages when called on [Internal_error] or
    [User_code_error] *)
val string_of_exn: exn -> string option
>>>>>>> 18f0ddcb
<|MERGE_RESOLUTION|>--- conflicted
+++ resolved
@@ -22,12 +22,8 @@
   ?timeout:int ->
   ?dirname:string ->
   divert:(string -> out_channel -> (string -> unit) -> (unit -> unit)) ->
-<<<<<<< HEAD
-  Learnocaml_exercise.t -> string -> (Learnocaml_report.t, exn) result * string * string * string
-=======
   Learnocaml_exercise.t -> string -> (Learnocaml_report.t, exn) result * string * string * string
 
 (** Returns user-friendly messages when called on [Internal_error] or
     [User_code_error] *)
-val string_of_exn: exn -> string option
->>>>>>> 18f0ddcb
+val string_of_exn: exn -> string option