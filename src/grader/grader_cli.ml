--- conflicted
+++ resolved
@@ -55,12 +55,7 @@
          | None ->
              Lwt.return (Learnocaml_exercise.(decipher File.solution exercise)) in
        let callback =
-<<<<<<< HEAD
-         if !display_callback then Some (Printf.printf "[ %s ]\n%!")
-         else None in
-=======
          if !display_callback then Some (Printf.eprintf "[ %s ]%!\r\027[K") else None in
->>>>>>> 18f0ddcb
        let timeout = !individual_timeout in
        code_to_grade >>= fun code ->
        Grading_cli.get_grade ?callback ?timeout ?dirname exercise code
@@ -95,28 +90,16 @@
            Lwt.return (Error (-1))
        | Ok report ->
            let (max, failure) = Learnocaml_report.result report in
-<<<<<<< HEAD
-=======
            if !display_reports then
              Learnocaml_report.print (Format.formatter_of_out_channel stderr) report;
->>>>>>> 18f0ddcb
            begin match !dump_reports with
              | None -> ()
              | Some prefix ->
                  let oc = open_out (prefix ^ ".report.txt") in
-<<<<<<< HEAD
-                 Learnocaml_report.print_report
-                   (Format.formatter_of_out_channel oc) report ;
-                 close_out oc ;
-                 let oc = open_out (prefix ^ ".report.html") in
-                 Learnocaml_report.output_html_of_report
-                   (Format.formatter_of_out_channel oc) report ;
-=======
                  Learnocaml_report.print (Format.formatter_of_out_channel oc) report ;
                  close_out oc ;
                  let oc = open_out (prefix ^ ".report.html") in
                  Learnocaml_report.output_html (Format.formatter_of_out_channel oc) report ;
->>>>>>> 18f0ddcb
                  close_out oc
            end ;
            if stderr_contents <> "" then begin
@@ -159,26 +142,13 @@
              Lwt.return (Error max)
            end
            else begin
-<<<<<<< HEAD
-               if !display_callback then
-                 Printf.printf "Success: %d points.\n%!" max ;
-=======
              if print_result then
                Printf.eprintf "%-30s - Success - %d points\n%!"
                  Learnocaml_exercise.(access File.id exercise) max;
->>>>>>> 18f0ddcb
              match output_json with
              | None ->
                  Lwt.return (Ok ())
              | Some json_file ->
-<<<<<<< HEAD
-                 let exo = Learnocaml_exercise.(set max_score) max exo in
-                 Learnocaml_exercise.write_lwt
-                   ~write_field: (fun f v acc ->
-                     Lwt.return ((f, `String v) :: acc))
-                   exo ~cipher:true [ "learnocaml_version", `String "1" ]
-                 >>= fun fields ->
-=======
                  let json =
                    Json_encoding.construct Learnocaml_exercise.encoding
                      Learnocaml_exercise.(update File.max_score max exercise)
@@ -188,7 +158,6 @@
                    | v -> `A [ v ] in
                  let str = Ezjsonm.to_string ~minify:false (json :> Ezjsonm.t) in
                  Lwt_utils.mkdir_p (Filename.dirname json_file)  >>= fun () ->
->>>>>>> 18f0ddcb
                  Lwt_io.with_file ~mode: Lwt_io.Output json_file @@ fun chan ->
                  Lwt_io.write chan str >>= fun () ->
                  Lwt.return (Ok ())
