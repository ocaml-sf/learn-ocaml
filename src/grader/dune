--- conflicted
+++ resolved
@@ -112,24 +112,14 @@
         %{ocaml-config:standard_library}/compiler-libs/path.cmi
         %{ocaml-config:standard_library}/compiler-libs/ident.cmi)
        (:generated-cmis
-<<<<<<< HEAD
-        ../ppx-metaquot/.ty.objs/ty.cmi
-        ../ppx-metaquot/.fun_ty.objs/fun_ty.cmi
-        .testing.objs/introspection_intf.cmi
-        .learnocaml_report.objs/learnocaml_report.cmi
-        .testing.objs/test_lib.cmi
-        .testing.objs/typed_ast.cmi
-        .testing.objs/typed_ast_lib.cmi
-        .testing.objs/style_checking.cmi
-        .testing.objs/mutation_test.cmi))
-=======
         ../ppx-metaquot/.ty.objs/byte/ty.cmi
         ../ppx-metaquot/.fun_ty.objs/byte/fun_ty.cmi
         .testing.objs/byte/introspection_intf.cmi
         .learnocaml_report.objs/byte/learnocaml_report.cmi
         .testing.objs/byte/test_lib.cmi
+        .testing.objs/byte/typed_ast_lib.cmi
+        .testing.objs/byte/style_checking.cmi
         .testing.objs/byte/mutation_test.cmi))
->>>>>>> bcecadd9
  (action (with-stdout-to %{targets}
            (run ocp-ocamlres -format ocamlres %{compiler-cmis} %{generated-cmis})))
 )
