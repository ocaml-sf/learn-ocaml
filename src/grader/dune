(library
 (name learnocaml_report)
 (wrapped false)
 (flags :standard -w -37-41 -warn-error -27-39)
 (modules Learnocaml_report)
 (preprocess (pps ppx_ocplib_i18n))
 (libraries ocplib-json-typed ocplib_i18n)
)

(rule
 (targets learnocaml_report.odoc)
 (deps .learnocaml_report.objs/learnocaml_report.cmti)
 (action (run odoc compile --package learn-ocaml %{deps} -o %{targets}))
)

(library
 (name testing)
 (wrapped false)
 (modes byte)
 (library_flags :standard -linkall)
 (libraries ty
            toploop
            learnocaml_ppx_metaquot
            learnocaml_ppx_metaquot_lib
            ocplib-json-typed
            ocamlgraph
            learnocaml_report
            learnocaml_repository)
 (modules Introspection_intf
          Introspection
          Test_lib
<<<<<<< HEAD
          Typed_ast
          Typed_ast_lib
          Style_checking
          Mutation_test)
 (modules_without_implementation Introspection_intf Typed_ast)
=======
          Mutation_test)
 (modules_without_implementation Introspection_intf)
>>>>>>> bbfc1b9c
 (preprocess (pps learnocaml_ppx_metaquot))
)

(rule
 (targets test_lib.odoc)
 (deps .testing.objs/test_lib.cmti)
 (action (run odoc compile --package learn-ocaml %{deps} -o %{targets}))
)

(alias
 (name doc)
 (action (progn (run mkdir -p doc)
                (run odoc html %{dep:learnocaml_report.odoc} -o %{workspace_root}/_doc/_html)
                (run odoc html %{dep:test_lib.odoc} -o %{workspace_root}/_doc/_html)))
)

(rule
 (targets embedded_cmis.ml)
 (deps %{ocaml-config:standard_library}/array.cmi
       %{ocaml-config:standard_library}/arrayLabels.cmi
       %{ocaml-config:standard_library}/buffer.cmi
       %{ocaml-config:standard_library}/bytes.cmi
       %{ocaml-config:standard_library}/camlinternalFormatBasics.cmi
       %{ocaml-config:standard_library}/camlinternalFormat.cmi
       %{ocaml-config:standard_library}/camlinternalLazy.cmi
       %{ocaml-config:standard_library}/camlinternalMod.cmi
       %{ocaml-config:standard_library}/camlinternalOO.cmi
       %{ocaml-config:standard_library}/char.cmi
       %{ocaml-config:standard_library}/complex.cmi
       %{ocaml-config:standard_library}/digest.cmi
       %{ocaml-config:standard_library}/filename.cmi
       %{ocaml-config:standard_library}/format.cmi
       %{ocaml-config:standard_library}/hashtbl.cmi
       %{ocaml-config:standard_library}/int32.cmi
       %{ocaml-config:standard_library}/int64.cmi
       %{ocaml-config:standard_library}/lazy.cmi
       %{ocaml-config:standard_library}/lexing.cmi
       %{ocaml-config:standard_library}/list.cmi
       %{ocaml-config:standard_library}/map.cmi
       %{ocaml-config:standard_library}/marshal.cmi
       %{ocaml-config:standard_library}/pervasives.cmi
       %{ocaml-config:standard_library}/printexc.cmi
       %{ocaml-config:standard_library}/printf.cmi
       %{ocaml-config:standard_library}/queue.cmi
       %{ocaml-config:standard_library}/random.cmi
       %{ocaml-config:standard_library}/scanf.cmi
       %{ocaml-config:standard_library}/set.cmi
       %{ocaml-config:standard_library}/stack.cmi
       %{ocaml-config:standard_library}/string.cmi
       %{ocaml-config:standard_library}/sys.cmi
       %{ocaml-config:standard_library}/uchar.cmi
       %{ocaml-config:standard_library}/weak.cmi )
 (action (with-stdout-to %{targets} (run ocp-ocamlres -format ocamlres %{deps})))
)

(library
 (name embedded_cmis)
 (wrapped false)
 (modes byte)
 (modules Embedded_cmis)
 (libraries ocplib-ocamlres.runtime)
)

(rule
 (targets embedded_grading_cmis.ml)
 (deps (:compiler-cmis
        %{ocaml-config:standard_library}/compiler-libs/longident.cmi
        %{ocaml-config:standard_library}/compiler-libs/asttypes.cmi
        %{ocaml-config:standard_library}/compiler-libs/ast_helper.cmi
        %{ocaml-config:standard_library}/compiler-libs/ast_mapper.cmi
        %{ocaml-config:standard_library}/compiler-libs/parsetree.cmi
        %{ocaml-config:standard_library}/compiler-libs/location.cmi
        %{ocaml-config:standard_library}/compiler-libs/parse.cmi
        %{ocaml-config:standard_library}/compiler-libs/path.cmi
        %{ocaml-config:standard_library}/compiler-libs/ident.cmi)
       (:generated-cmis
        ../ppx-metaquot/.ty.objs/ty.cmi
        ../ppx-metaquot/.fun_ty.objs/fun_ty.cmi
        .testing.objs/introspection_intf.cmi
        .learnocaml_report.objs/learnocaml_report.cmi
        .testing.objs/test_lib.cmi
<<<<<<< HEAD
        .testing.objs/typed_ast.cmi
        .testing.objs/typed_ast_lib.cmi
        .testing.objs/style_checking.cmi
=======
>>>>>>> bbfc1b9c
        .testing.objs/mutation_test.cmi))
 (action (with-stdout-to %{targets}
           (run ocp-ocamlres -format ocamlres %{compiler-cmis} %{generated-cmis})))
)

(library
 (name grading)
 (wrapped false)
 (modes byte)
 (library_flags :standard -linkall)
 (libraries testing
            learnocaml_ppx_metaquot
            ocplib-ocamlres.runtime
            embedded_cmis
            ocplib_i18n
            learnocaml_report)
 (modules Embedded_grading_cmis
          Grading)
 (preprocess (per_module ((pps ppx_ocplib_i18n learnocaml_ppx_metaquot) Grading)))
)

(library
 (name grading_cli)
 (wrapped false)
 (modes byte)
 (libraries toploop_unix
            grading
            ocplib-ocamlres
            ezjsonm
            lwt_utils
            learnocaml_report)
 (modules Grading_cli Grader_cli)
)

(library
 (name grader_jsoo_messages)
 (wrapped false)
 (modes byte)
 (libraries learnocaml_repository
            learnocaml_report)
 (modules Grader_jsoo_messages)
)

(library
 (name grading_jsoo)
 (wrapped false)
 (modes byte)
 (libraries js_of_ocaml
            js_of_ocaml-lwt
            js_of_ocaml-ppx
            ezjsonm
            ocplib-json-typed.browser
            learnocaml_repository
            learnocaml_report
            js_of_ocaml.ppx
            grader_jsoo_messages)
 (modules Grading_jsoo)
 (preprocess (pps js_of_ocaml.ppx))
)

(executable
 (name grader_jsoo_worker)
 (modes byte)
 (flags :standard -warn-error -9-27)
 (libraries toploop_jsoo
            grading
            ezjsonm
            ocplib-json-typed.browser
            js_of_ocaml
            js_of_ocaml-ppx
            ocplib_i18n
            learnocaml_repository
            learnocaml_report
            jsutils
            js_of_ocaml.ppx
            grader_jsoo_messages)
 (modules Grader_jsoo_worker)
 (preprocess (pps ppx_ocplib_i18n js_of_ocaml.ppx))
 (js_of_ocaml (flags :standard --toplevel --nocmis
                     +cstruct/cstruct.js +dynlink.js +toplevel.js))
)

(install
 (section share)
 (files (grader_jsoo_worker.bc.js as www/js/learnocaml-grader-worker.js))
)<|MERGE_RESOLUTION|>--- conflicted
+++ resolved
@@ -29,16 +29,11 @@
  (modules Introspection_intf
           Introspection
           Test_lib
-<<<<<<< HEAD
           Typed_ast
           Typed_ast_lib
           Style_checking
           Mutation_test)
  (modules_without_implementation Introspection_intf Typed_ast)
-=======
-          Mutation_test)
- (modules_without_implementation Introspection_intf)
->>>>>>> bbfc1b9c
  (preprocess (pps learnocaml_ppx_metaquot))
 )
 
@@ -120,12 +115,9 @@
         .testing.objs/introspection_intf.cmi
         .learnocaml_report.objs/learnocaml_report.cmi
         .testing.objs/test_lib.cmi
-<<<<<<< HEAD
         .testing.objs/typed_ast.cmi
         .testing.objs/typed_ast_lib.cmi
         .testing.objs/style_checking.cmi
-=======
->>>>>>> bbfc1b9c
         .testing.objs/mutation_test.cmi))
  (action (with-stdout-to %{targets}
            (run ocp-ocamlres -format ocamlres %{compiler-cmis} %{generated-cmis})))
