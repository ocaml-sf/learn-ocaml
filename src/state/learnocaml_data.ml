--- conflicted
+++ resolved
@@ -1213,7 +1213,6 @@
               (function Node (t,l,r) -> Some (t,l,r) | Leaf _ -> None)
               (fun (t,l,r) -> Node (t,l,r)) ]
 
-<<<<<<< HEAD
   let leaf_enc =
     J.list (J.tup2 Token.enc J.string)
 
@@ -1232,7 +1231,6 @@
         J.(req "not_graded" token_list)
         J.(req "bad_type"   token_list)
         J.(req "patition_by_grade" (J.list int_assoc))
-=======
 end
 
 module Playground = struct
@@ -1282,5 +1280,4 @@
     let enc = J.list (J.tup2 J.string Meta.enc)
 
   end
->>>>>>> 18f0ddcb
 end