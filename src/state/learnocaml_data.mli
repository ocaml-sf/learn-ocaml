(* This file is part of Learn-OCaml.
 *
 * Copyright (C) 2019 OCaml Software Foundation.
 * Copyright (C) 2016-2018 OCamlPro.
 *
 * Learn-OCaml is distributed under the terms of the MIT license. See the
 * included LICENSE file for details. *)

module SMap: sig

  include Map.S with type key = string

  val enc: 'a Json_encoding.encoding -> 'a t Json_encoding.encoding

end

module SSet: sig

  include Set.S with type elt = string

  val enc: t Json_encoding.encoding

  (** Three-way merge. [ours] always wins if it was modified from [ancestor] *)
  val merge3: ancestor:t -> theirs:t -> ours:t -> t

end

module Report = Learnocaml_report

module Answer: sig

  type t = {
    solution: string ;
    grade: int (* \in [0, 100] *) option ;
    report: Report.t option ;
    mtime: float
  }

  val enc: t Json_encoding.encoding

end

module Save: sig

  type t = {
    nickname: string ;
    all_exercise_editors: (float * string) SMap.t;
    all_exercise_states: Answer.t SMap.t;
    all_toplevel_histories: Learnocaml_toplevel_history.snapshot SMap.t;
    all_exercise_toplevel_histories:
      Learnocaml_toplevel_history.snapshot SMap.t;
  }

  val enc: t Json_encoding.encoding

  (** Merges two save files, trusting the [mtime] fields to take the most recent
      versions of every item. All other things equal, the fields from the second
      argument are preferred. *)
  val sync: t -> t -> t

  (** Checks all [mtime] fields to get them back to now in case they are in the
      future. Needed for save files that come from clients with possibly bad
      clocks. *)
  val fix_mtimes: t -> t

  val empty: t

end

module Token: sig
  type t

  val enc: t Json_encoding.encoding

  val to_path: t -> string
  val to_string: t -> string
  val parse: string -> t
  val check: string -> bool
  val random: unit -> t
  val random_teacher: unit -> t
  val is_teacher: t -> bool
  val is_student: t -> bool

  (** The relative path containing teacher tokens *)
  val teacher_tokens_path: string

  module Set: Set.S with type elt = t

  module Map: Map.S with type key = t
end

type 'a token = Token.t

type student
type teacher

module Student: sig

  type t = {
    token: student token;
    nickname: string option;
    results: (float * int option) SMap.t;
    creation_date: float;
    tags: SSet.t;
  }

  val enc: t Json_encoding.encoding

  val default: student token -> t

  val three_way_merge: ancestor:t -> theirs:t -> ours:t -> t

  module Index: sig

    type nonrec t = t list

    val enc: t Json_encoding.encoding

  end

end

module Server : sig
  type config = {
    secret : string option; (* maybe a secret *)
    server_id : int (* random integer generated each building time *)
    }

  val default: ?secret:string -> unit -> config

  (* only used in the building case to generate a random server_id *)
  val enc_init: config Json_encoding.encoding

  val enc: config Json_encoding.encoding
end

module Exercise: sig

  type id = string

  type t = Learnocaml_exercise.t

  val enc: t Json_encoding.encoding

  module Meta: sig

    type kind =
      | Project
      | Problem
      | Exercise

    type t = {
      kind: kind;
      title: string;
      short_description: string option;
      stars: float (** \in [0.,4.] *);
      id: id option;
      author: (string * string) list;
      focus: string list;
      requirements: string list;
      forward: id list;
      backward: id list;
    }

    val enc: t Json_encoding.encoding

  end

  module Status: sig

    type skill

    type status =
      | Open
      | Closed
      | Assigned of {start: float; stop: float}

    type assignments = {
      token_map: status Token.Map.t;
      default: status;
    }

    type t = {
      id: id;
      skills_prereq: skill list;
      skills_focus: skill list;
      assignments: assignments;
    }

    val default: id -> t

    val default_assignment: assignments -> status

    val set_default_assignment: assignments -> status -> assignments

    val get_status:
      Token.t -> assignments -> status

    val is_open_assignment:
      Token.t -> assignments -> [> `Open | `Closed | `Deadline of float]

    val by_status:
      Token.Set.t -> assignments -> (status * Token.Set.t) list

    (** Computes the current set of skills from the base list (from Meta.t),
        using the mutable changes in the Status.skill list. E.g. {[
          get_skills ~base:meta.Meta.requirements st.skills_prereq
        ]} *)
    val get_skills: base:string list -> skill list -> string list

    (** The opposite of [get_skills]: retrieves the base from the already
        updated version and the skill list that has been applied to it. Since the
        server provides [skills] (= [get_skills meta_base status_skills]), this
        is useful to recover [meta_base]. *)
    val skills_base: current:string list -> skill list -> string list

    val skills_prereq: Meta.t -> t -> string list

    val skills_focus: Meta.t -> t -> string list

    (** Generates a skill list that can be saved, such that
        {[get_skills ~base (make_skills ~base l) = l]}.

        Remember to call [skills_base] first on the base if you got the
        skills from the meta returned by the server. *)
    val make_skills: base:string list -> string list -> skill list

    (** Merges all changes from [theirs] and [ours], based on [ancestor]. [ours]
        is privileged in case of any conflict (e.g. different affectation of the
        same student) *)
    val three_way_merge:
      ancestor:t -> theirs:t -> ours:t -> t

    val make_assignments:
      status Token.Map.t -> status -> assignments

    val enc: t Json_encoding.encoding

  end

  module Index: sig

    type t =
      | Exercises of (id * Meta.t option) list
      | Groups of (string * group) list
    and group =
      { title : string;
        contents : t }

    val enc: t Json_encoding.encoding

    val find: t -> id -> Meta.t

    val find_opt: t -> id -> Meta.t option

    val map_exercises: (id -> Meta.t -> Meta.t) -> t -> t

    val fold_exercises: ('a -> id -> Meta.t -> 'a) -> 'a -> t -> 'a

    val filter: (id -> Meta.t -> bool) -> t -> t

    (** CPS version of [map_exercises] *)
    val mapk_exercises:
      (id -> Meta.t -> (Meta.t -> 'a) -> 'a) ->
      t ->
      (t -> 'a) -> 'a

    (** CPS version of [filter] *)
    val filterk: (id -> Meta.t -> (bool -> 'a) -> 'a) -> t -> (t -> 'a) -> 'a

  end

  (** Dependency graph of exercises *)
  module Graph : sig

    (** Two exercises can be related either by a skill dependency, or backward
        relationship *)
    type relation = Skill of string | Exercise of id

    (** An exercise depends on others, by a skill or/and backward relation.
        Due to hashconsing, its representation is not directly available.
    *)
    type node

    val node_exercise : node -> id
    val node_children : node -> (node * relation list) list

    (** Computes the dependency graph of exercises, and filters out exercises
        or skills if any are given. *)
    val compute_graph : ?filters:relation list -> Index.t -> node list

    (** Computes a set of exercises that appear as dependencies of the given
        exercise. *)
    val compute_exercise_set : node -> string list

    (** Dumps the graph as a `dot` representation, into the given formatter. *)
    val dump_dot : Format.formatter -> node list -> unit

  end

end

module Lesson: sig

  type id = string

  type phrase =
    | Text of string
    | Code of string

  type step = {
    step_title: string;
    step_phrases: phrase list;
  }

  type t = {
    title: string;
    steps: step list;
  }

  val enc: t Json_encoding.encoding

  module Index: sig

    type t = (id * string) list

    val enc: t Json_encoding.encoding

  end

end

module Tutorial: sig

  type id = string

  type code = {
    code: string;
    runnable: bool;
  }

  type word =
    | Text of string
    | Code of code
    | Emph of text
    | Image of { alt : string ; mime : string ; contents : bytes }
    | Math of string

  and text =
    word list

  type phrase =
    | Paragraph of text
    | Enum of phrase list list
    | Code_block of code

  type step = {
    step_title: text;
    step_contents: phrase list;
  }

  type t = {
    title: text;
    steps: step list;
  }

  val enc: t Json_encoding.encoding

  module Index: sig

    type entry = {
      name: string;
      title: text;
    }

    type series = {
      series_title: string;
      series_tutorials: entry list;
    }

    type t = (id * series) list

    val enc: t Json_encoding.encoding

  end

end

module Partition : sig
  type t =
  {
    not_graded : Token.t list;
    bad_type   : Token.t list;
    partition_by_grade :
      (int *
         (((Token.t * string) list) Asak.Wtree.wtree list))
        list;
  }

  val enc: t Json_encoding.encoding
end

module Playground : sig
  type id = string

  type t =
  { id : id ;
    prelude : string ;
    template : string ;
  }

  val enc: t Json_encoding.encoding

  module Meta : sig
    type t =
      {
        title: string;
        short_description: string option;
      }

    val default : string -> t

    val enc: t Json_encoding.encoding
  end

  module Index: sig

    type t = (id * Meta.t) list

    val enc: t Json_encoding.encoding

  end
<<<<<<< HEAD

end
                   
module Editor : sig     
     
  type type_question = Suite | Solution | Spec

  type test_qst_untyped =
    | TestAgainstSol of
        { name: string
        ; ty: string 
        ; gen: int
        ; suite: string
        ; tester: string
        ; sampler: string }
    | TestAgainstSpec of
        { name: string
        ; ty: string
        ; gen: int
        ; suite: string
        ; spec : string
        ; tester: string
        ; sampler: string }
    | TestSuite of
        { name: string
        ; ty: string
        ; suite: string
        ; tester: string } ;;
 
  type exercise =
    { id : string ;
      prelude : string ;
      template : string ;
      descr : string ;
      prepare : string ;
      test : string ;
      solution : string ;
      max_score : int ;
    }

  type editor_state =
    { exercise : exercise;
      metadata : Exercise.Meta.t; }

  val editor_state_enc : editor_state Json_encoding.encoding
    
=======
>>>>>>> e59f776d
end<|MERGE_RESOLUTION|>--- conflicted
+++ resolved
@@ -430,8 +430,6 @@
     val enc: t Json_encoding.encoding
 
   end
-<<<<<<< HEAD
-
 end
                    
 module Editor : sig     
@@ -477,6 +475,4 @@
 
   val editor_state_enc : editor_state Json_encoding.encoding
     
-=======
->>>>>>> e59f776d
 end