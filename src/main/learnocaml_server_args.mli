(* This file is part of Learn-OCaml.
 *
 * Copyright (C) 2019 OCaml Software Foundation.
 * Copyright (C) 2016-2018 OCamlPro.
 *
 * Learn-OCaml is distributed under the terms of the MIT license. See the
 * included LICENSE file for details. *)

type t = {
  sync_dir: string;
<<<<<<< HEAD
  root_url: string;
=======
  base_url: string;
>>>>>>> 7c9132dc
  port: int;
  cert: string option;
}

val term: string Cmdliner.Term.t -> string Cmdliner.Term.t -> t Cmdliner.Term.t<|MERGE_RESOLUTION|>--- conflicted
+++ resolved
@@ -8,11 +8,7 @@
 
 type t = {
   sync_dir: string;
-<<<<<<< HEAD
-  root_url: string;
-=======
   base_url: string;
->>>>>>> 7c9132dc
   port: int;
   cert: string option;
 }
