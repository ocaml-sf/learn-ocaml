(* This file is part of Learn-OCaml.
 *
 * Copyright (C) 2019 OCaml Software Foundation.
 * Copyright (C) 2016-2018 OCamlPro.
 *
 * Learn-OCaml is distributed under the terms of the MIT license. See the
 * included LICENSE file for details. *)

(** Configuration options *)

val port: int ref
val cert_key_files: (string * string) option ref
<<<<<<< HEAD
val root_url: string ref
=======
val base_url: string ref
>>>>>>> 7c9132dc

val args: (Arg.key * Arg.spec * Arg.doc) list

(** Main *)

(* Returns [false] if interrupted prematurely due to an error *)
val launch: unit -> bool Lwt.t<|MERGE_RESOLUTION|>--- conflicted
+++ resolved
@@ -10,11 +10,7 @@
 
 val port: int ref
 val cert_key_files: (string * string) option ref
-<<<<<<< HEAD
-val root_url: string ref
-=======
 val base_url: string ref
->>>>>>> 7c9132dc
 
 val args: (Arg.key * Arg.spec * Arg.doc) list
 
