opam-version: "2.0"
name: "learn-ocaml"
version: "0.12"
authors: [
  "Benjamin Canou (OCamlPro)"
  "Çağdaş Bozman (OCamlPro)"
  "Grégoire Henry (OCamlPro)"
  "Louis Gesbert (OCamlPro)"
  "Pierrick Couderc (OCamlPro)"
]
maintainer: "Yann Régis-Gianas"
license: "MIT"
homepage: "https://github.com/ocaml-sf/learn-ocaml"
bug-reports: "https://github.com/ocaml-sf/learn-ocaml/issues"
dev-repo: "git+https://github.com/ocaml-sf/learn-ocaml"
depends: [
  "asak" {= "0.2"}
  "astring" {= "0.8.4"}
  "base" {= "v0.9.4"}
  "base-bigarray" {= "base"}
  "base-bytes" {= "base"}
  "base-num" {= "base"}
  "base-threads" {= "base"}
  "base-unix" {= "base"}
  "base64" {= "2.3.0"}
  "bigarray-compat" {= "1.0.0"}
  "biniou" {= "1.2.1"}
  "checkseum" {= "0.1.0"}
  "cmdliner" {= "1.0.4"}
  "cohttp" {= "1.1.1"}
  "cohttp-lwt" {= "1.1.1"}
  "cohttp-lwt-unix" {= "1.1.1"}
  "conduit" {= "1.3.0"}
  "conduit-lwt" {= "1.3.0"}
  "conduit-lwt-unix" {= "1.3.0"}
  "conf-git" {= "1.0"}
  "conf-libssl" {= "1"}
  "conf-m4" {= "1"}
  "conf-pkg-config" {= "1.2"}
  "conf-which" {= "1"}
  "cppo" {= "1.6.6"}
  "cstruct" {= "5.0.0"}
  "decompress" {= "0.8.1"}
  "digestif" {= "0.8.0-1"}
  "dune" {= "2.0.1"}
  "easy-format" {= "1.3.2"}
  "eqaf" {= "0.7"}
  "ezjsonm" {= "1.1.0"}
  "fieldslib" {= "v0.9.0"}
  "fmt" {= "0.8.8"}
  "fpath" {= "0.7.2"}
  "hex" {= "1.4.0"}
  "ipaddr" {= "2.8.0"}
  "jbuilder" {= "1.0+beta20.2"}
  "js_of_ocaml" {= "3.3.0"}
  "js_of_ocaml-compiler" {= "3.3.0"}
  "js_of_ocaml-lwt" {= "3.3.0"}
  "js_of_ocaml-ppx" {= "3.3.0"}
  "js_of_ocaml-toplevel" {= "3.3.0"}
  "js_of_ocaml-tyxml" {= "3.3.0"}
  "jsonm" {= "1.0.1"}
<<<<<<< HEAD
  "lwt" {= "3.3.0"}
  "lwt_react" {= "1.1.1"}
  "lwt_ssl" {= "1.1.2"}
  "magic-mime" {= "1.1.1"}
  "markup" {= "0.8.0"}
  "markup-lwt" {= "0.5.0"}
=======
  "logs" {= "0.7.0"}
  "lwt" {= "4.2.1"}
  "lwt_react" {= "1.1.3"}
  "lwt_ssl" {= "1.1.3"}
  "magic-mime" {= "1.1.2"}
  "markup" {= "0.8.2"}
  "mmap" {= "1.1.0"}
  "num" {= "0"}
>>>>>>> ad2c7d37
  "ocaml" {= "4.05.0"}
  "ocaml-compiler-libs" {= "v0.9.0"}
  "ocaml-migrate-parsetree" {= "1.7.3"}
  "ocaml-secondary-compiler" {= "4.08.1-1"}
  "ocamlbuild" {= "0.14.0"}
  "ocamlfind" {= "1.8.1"}
  "ocamlfind-secondary" {= "1.8.1"}
  "ocp-indent-nlfork" {= "1.5.4"}
  "ocp-ocamlres" {= "0.4"}
  "ocplib-json-typed" {= "0.6"}
  "odoc" {= "1.5.1"}
  "omd" {= "1.3.1"}
  "optint" {= "0.0.2"}
  "pprint" {= "20200410"}
  "ppx_ast" {= "v0.9.1"}
  "ppx_core" {= "v0.9.3"}
  "ppx_cstruct" {= "5.0.0"}
  "ppx_derivers" {= "1.2.1"}
  "ppx_driver" {= "v0.9.2"}
  "ppx_fields_conv" {= "v0.9.0"}
  "ppx_metaquot" {= "v0.9.0"}
  "ppx_optcomp" {= "v0.9.0"}
  "ppx_sexp_conv" {= "v0.9.0"}
  "ppx_tools" {= "5.0+4.05.0"}
  "ppx_tools_versioned" {= "5.4.0"}
  "ppx_traverse_builtins" {= "v0.9.0"}
  "ppx_type_conv" {= "v0.9.1"}
  "re" {= "1.9.0"}
  "react" {= "1.2.1"}
  "reactiveData" {= "0.2.1"}
  "result" {= "1.5"}
  "rresult" {= "0.6.0"}
  "seq" {= "0.2.2"}
  "sexplib" {= "v0.9.3"}
  "ssl" {= "0.5.5"}
  "stdio" {= "v0.9.1"}
  "stdlib-shims" {= "0.1.0"}
  "stringext" {= "1.6.0"}
  "topkg" {= "1.0.1"}
  "tyxml" {= "4.4.0"}
  "uchar" {= "0.0.2"}
  "uri" {= "1.9.7"}
  "uutf" {= "1.0.2"}
  "yojson" {= "1.7.0"}
]
build: [
  [make "static"]
  ["dune" "build" "-p" name "-j" jobs]
]
install: [
  ["mkdir" "-p" "%{_:share}%"]
  ["cp" "-r" "demo-repository" "%{_:share}%/repository"]
]
synopsis: "The learn-ocaml online platform (engine)"
description: """
This contains the binaries forming the engine for the learn-ocaml platform, and
the common files. A demo exercise repository is also provided as example.
"""<|MERGE_RESOLUTION|>--- conflicted
+++ resolved
@@ -59,14 +59,7 @@
   "js_of_ocaml-toplevel" {= "3.3.0"}
   "js_of_ocaml-tyxml" {= "3.3.0"}
   "jsonm" {= "1.0.1"}
-<<<<<<< HEAD
-  "lwt" {= "3.3.0"}
-  "lwt_react" {= "1.1.1"}
-  "lwt_ssl" {= "1.1.2"}
-  "magic-mime" {= "1.1.1"}
-  "markup" {= "0.8.0"}
   "markup-lwt" {= "0.5.0"}
-=======
   "logs" {= "0.7.0"}
   "lwt" {= "4.2.1"}
   "lwt_react" {= "1.1.3"}
@@ -75,7 +68,6 @@
   "markup" {= "0.8.2"}
   "mmap" {= "1.1.0"}
   "num" {= "0"}
->>>>>>> ad2c7d37
   "ocaml" {= "4.05.0"}
   "ocaml-compiler-libs" {= "v0.9.0"}
   "ocaml-migrate-parsetree" {= "1.7.3"}
