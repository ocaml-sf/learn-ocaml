opam-version: "2.0"
name: "learn-ocaml"
version: "0.11"
authors: [
  "Benjamin Canou (OCamlPro)"
  "Çağdaş Bozman (OCamlPro)"
  "Grégoire Henry (OCamlPro)"
  "Louis Gesbert (OCamlPro)"
  "Pierrick Couderc (OCamlPro)"
]
maintainer: "Louis Gesbert"
license: "MIT"
homepage: "https://github.com/ocaml-sf/learn-ocaml"
bug-reports: "https://github.com/ocaml-sf/learn-ocaml/issues"
dev-repo: "git+https://github.com/ocaml-sf/learn-ocaml"
depends: [
  "base" {= "v0.9.4"}
  "base64" {= "2.3.0"}
  "cmdliner" {= "1.0.3"}
  "cohttp" {= "1.1.1"}
  "cohttp-lwt" {= "1.1.1"}
  "cohttp-lwt-unix" {= "1.1.1"}
  "conduit" {= "1.3.0"}
  "conduit-lwt" {= "1.3.0"}
  "conduit-lwt-unix" {= "1.3.0"}
  "conf-git" {= "1.0"}
  "conf-libev" {= "4-11"}
  "conf-openssl" {= "1"}
  "cstruct" {= "3.3.0"}
  "decompress" {= "0.8.1"}
  "digestif" {= "0.7.1"}
  "dune" {= "1.6.3"}
  "easy-format" {= "1.3.1"}
<<<<<<< HEAD
  "cmdliner" {= "1.0.2"}
  "yojson" {= "1.4.1"}
  "js_of_ocaml-compiler" {= "3.1.0"}
  "js_of_ocaml" {= "3.1.0"}
  "lwt" {= "3.1.0"}
  "uutf" {= "1.0.1"}
  "base64" {= "2.2.0"}
  "cohttp" {= "1.1.0"}
  "react" {= "1.2.1"}
  "markup" {= "0.7.6"}
  "ocp-build" {= "1.99.19-beta"}
  "magic-mime" {= "1.1.0"}
  "reactiveData" {= "0.2.1"}
  "tyxml" {= "4.2.0"}
  "pprint" {= "20171003"}
  "cohttp-lwt-unix" {= "1.0.2"}
  "ezjsonm" {= "0.5.0"}
  "js_of_ocaml-ppx" {= "3.1.0"}
  "js_of_ocaml-lwt" {= "3.1.0"}
  "js_of_ocaml-toplevel" {= "3.1.0"}
  "js_of_ocaml-tyxml" {= "3.1.0"}
=======
  "ezjsonm" {= "0.6.0"}
  "ipaddr" {= "2.8.0"}
  "js_of_ocaml" {= "3.3.0"}
  "js_of_ocaml-compiler" {= "3.3.0"}
  "js_of_ocaml-lwt" {= "3.3.0"}
  "js_of_ocaml-ppx" {= "3.3.0"}
  "js_of_ocaml-toplevel" {= "3.3.0"}
  "js_of_ocaml-tyxml" {= "3.3.0"}
  "jsonm" {= "1.0.1"}
  "lwt" {= "3.3.0"}
  "lwt_react" {= "1.1.1"}
  "lwt_ssl" {= "1.1.2"}
  "magic-mime" {= "1.1.1"}
  "markup" {= "0.8.0"}
  "ocaml" {= "4.05.0"}
  "ocamlfind" {= "1.8.0"}
>>>>>>> 18f0ddcb
  "ocp-indent-nlfork" {= "1.5.3"}
  "ocp-ocamlres" {= "0.4"}
  "ocplib-json-typed" {= "0.6"}
  "odoc" {= "1.3.0"}
  "omd" {= "1.3.1"}
  "pprint" {= "20180528"}
  "ppx_cstruct" {= "3.3.0"}
  "ppx_tools" {= "5.0+4.05.0"}
  "react" {= "1.2.1"}
  "reactiveData" {= "0.2.1"}
  "ssl" {= "0.5.7"}
  "tyxml" {= "4.3.0"}
  "uri" {= "1.9.7"}
  "uutf" {= "1.0.1"}
  "yojson" {= "1.5.0"}
]
build: [
  [make "static"]
  ["dune" "build" "-p" name]
]
install: [
  ["mkdir" "-p" "%{_:share}%"]
  ["cp" "-r" "demo-repository" "%{_:share}%/repository"]
]
synopsis: "The learn-ocaml online platform (engine)"
description: """
This contains the binaries forming the engine for the learn-ocaml platform, and
the common files. A demo exercise repository is also provided as example.
"""<|MERGE_RESOLUTION|>--- conflicted
+++ resolved
@@ -31,29 +31,6 @@
   "digestif" {= "0.7.1"}
   "dune" {= "1.6.3"}
   "easy-format" {= "1.3.1"}
-<<<<<<< HEAD
-  "cmdliner" {= "1.0.2"}
-  "yojson" {= "1.4.1"}
-  "js_of_ocaml-compiler" {= "3.1.0"}
-  "js_of_ocaml" {= "3.1.0"}
-  "lwt" {= "3.1.0"}
-  "uutf" {= "1.0.1"}
-  "base64" {= "2.2.0"}
-  "cohttp" {= "1.1.0"}
-  "react" {= "1.2.1"}
-  "markup" {= "0.7.6"}
-  "ocp-build" {= "1.99.19-beta"}
-  "magic-mime" {= "1.1.0"}
-  "reactiveData" {= "0.2.1"}
-  "tyxml" {= "4.2.0"}
-  "pprint" {= "20171003"}
-  "cohttp-lwt-unix" {= "1.0.2"}
-  "ezjsonm" {= "0.5.0"}
-  "js_of_ocaml-ppx" {= "3.1.0"}
-  "js_of_ocaml-lwt" {= "3.1.0"}
-  "js_of_ocaml-toplevel" {= "3.1.0"}
-  "js_of_ocaml-tyxml" {= "3.1.0"}
-=======
   "ezjsonm" {= "0.6.0"}
   "ipaddr" {= "2.8.0"}
   "js_of_ocaml" {= "3.3.0"}
@@ -70,7 +47,6 @@
   "markup" {= "0.8.0"}
   "ocaml" {= "4.05.0"}
   "ocamlfind" {= "1.8.0"}
->>>>>>> 18f0ddcb
   "ocp-indent-nlfork" {= "1.5.3"}
   "ocp-ocamlres" {= "0.4"}
   "ocplib-json-typed" {= "0.6"}
