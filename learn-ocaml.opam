opam-version: "2.0"
name: "learn-ocaml"
version: "0.11"
authors: [
  "Benjamin Canou (OCamlPro)"
  "Çağdaş Bozman (OCamlPro)"
  "Grégoire Henry (OCamlPro)"
  "Louis Gesbert (OCamlPro)"
  "Pierrick Couderc (OCamlPro)"
]
maintainer: "Louis Gesbert"
license: "MIT"
homepage: "https://github.com/ocaml-sf/learn-ocaml"
bug-reports: "https://github.com/ocaml-sf/learn-ocaml/issues"
dev-repo: "git+https://github.com/ocaml-sf/learn-ocaml"
depends: [
  "base" {= "v0.9.4"}
  "base64"
  "cmdliner"
  "cohttp" {>= "1.0.0"}
  "cohttp-lwt-unix" {>= "1.0.0"}
  "conf-git"
  "decompress" {= "0.8.1"}
  "digestif" {>= "0.7.1"}
  "dune" {build & >= "1.1.1"}
  "easy-format" {>= "1.3.0" }
  "ipaddr" {= "2.8.0" }
  "ezjsonm"
  "js_of_ocaml" {>= "3.3.0"}
  "js_of_ocaml-compiler" {= "3.3.0"}
  "js_of_ocaml-lwt"
  "js_of_ocaml-ppx"
  "js_of_ocaml-toplevel"
  "js_of_ocaml-tyxml"
  "lwt" {>= "3.2.0" & < "4.0.0"}
  "lwt_react"
  "lwt_ssl"
  "magic-mime"
  "markup"
  "ocaml" {>= "4.05.0"}
  "ocamlfind" {build}
  "ocp-indent-nlfork"
  "ocp-ocamlres" {= "0.4"}
  "ocplib-json-typed" {= "0.6"}
  "odoc" {build & = "1.3.0"}
  "omd"
  "pprint"
  "ppx_cstruct"
  "ppx_tools"
  "uutf" {>= "1.0" }
<<<<<<< HEAD
  "yojson" {>= "1.4.0" } 
=======
  "yojson" {>= "1.4.0" }
  "asak" {>= "0.1"}
>>>>>>> e59f776d
]
build: [
  [make "static"]
  ["dune" "build" "-p" name]
]
install: [
  ["mkdir" "-p" "%{_:share}%"]
  ["cp" "-r" "demo-repository" "%{_:share}%/repository"]
]
synopsis: "The learn-ocaml online platform (engine)"
description: """
This contains the binaries forming the engine for the learn-ocaml platform, and
the common files. A demo exercise repository is also provided as example.
"""<|MERGE_RESOLUTION|>--- conflicted
+++ resolved
@@ -48,12 +48,8 @@
   "ppx_cstruct"
   "ppx_tools"
   "uutf" {>= "1.0" }
-<<<<<<< HEAD
-  "yojson" {>= "1.4.0" } 
-=======
   "yojson" {>= "1.4.0" }
   "asak" {>= "0.1"}
->>>>>>> e59f776d
 ]
 build: [
   [make "static"]
