--- conflicted
+++ resolved
@@ -14,37 +14,6 @@
 static:
 	@${MAKE} -C static
 
-<<<<<<< HEAD
-install: static
-	@mkdir -p ${DEST_DIR}
-	cp -r static/* ${DEST_DIR}
-	cp ${LESSONS_DIR}/* ${DEST_DIR}
-	@cp _obuild/*/learnocaml-main.js ${DEST_DIR}/js/
-	@cp _obuild/*/learnocaml-exercise.js ${DEST_DIR}/js/
-	@cp _obuild/*/learnocaml-toplevel-worker.js ${DEST_DIR}/js/
-	@cp _obuild/*/learnocaml-grader-worker.js ${DEST_DIR}/js/
-	@cp _obuild/*/learnocaml-simple-server.byte .
-	# EMD: the following files could be renamed learnocaml-*.js
-	@cp _obuild/*/editor.js ${DEST_DIR}/js/
-	@cp _obuild/*/new_exercise.js ${DEST_DIR}/js/
-	@cp _obuild/*/testhaut.js ${DEST_DIR}/js/
-
-.PHONY: learn-ocaml.install travis
-learn-ocaml.install: static
-	@echo 'bin: [' >$@
-	@echo '  "_obuild/learnocaml/learnocaml.byte" {"learn-ocaml"}' >>$@
-	@echo ']' >>$@
-	@echo 'share: [' >>$@
-	@echo '  "scripts/complete.sh"' >>$@
-	@$(foreach mod,main exercise toplevel-worker grader-worker,\
-	    echo '  "_obuild/learnocaml-$(mod)/learnocaml-$(mod).js" {"www/js/learnocaml-$(mod).js"}' >>$@;)
-	# EMD: merge the previous/following lines once the files are renamed
-	@$(foreach mod,editor new_exercise testhaut,\
-	    echo '  "_obuild/$(mod)/$(mod).js" {"www/js/$(mod).js"}' >>$@;)
-	@$(foreach f,$(wildcard static/js/ace/*.js static/*.html static/icons/*.svg static/fonts/*.woff static/css/*.css static/icons/*.gif),\
-	    echo '  "$(f)" {"www/${f:static/%=%}"}' >>$@;)
-	@echo ']' >>$@
-=======
 .PHONY: doc
 doc:
 	@${DUNE} build ${DUNE_ARGS} @doc
@@ -60,7 +29,6 @@
 	@${MAKE} -C static dune
 
 .PHONY: travis docker-images publish-docker-images
->>>>>>> 18f0ddcb
 
 # Generates up-to-date translation template for lang % from the sources
 LANGS = $(patsubst translations/%.po,%,$(wildcard translations/*.po))
@@ -113,23 +81,9 @@
 clean:
 	@${DUNE} clean
 	-rm -f translations/$*.pot
-<<<<<<< HEAD
-	@${MAKE} -C  static clean
-	-rm -rf ${DEST_DIR}
-	-rm -f src/grader/embedded_cmis.ml
-	-rm -f src/grader/embedded_grading_cmis.ml
-	-rm -f src/ppx-metaquot/ast_lifter.ml
-	-rm -f ${patsubst ${EXERCISES_DIR}/%/meta.json, \
-                            ${EXERCISES_DIR}/%.*, \
-                            ${wildcard ${EXERCISES_DIR}/*/meta.json}}
-	-find -name \*~ -delete
-	-find -name \#\*\# -delete
-	-find -name .\#\* -delete
-=======
 	@${MAKE} -C static clean
 	-rm -rf www
 	-find . -name "*~" -delete
->>>>>>> 18f0ddcb
 
 travis: # From https://stackoverflow.com/questions/21053657/how-to-run-travis-ci-locally
 	BUILDID="build-$$RANDOM";					\
